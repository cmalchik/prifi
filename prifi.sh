--- conflicted
+++ resolved
@@ -12,17 +12,10 @@
 
 # variables that you might change often
 
-<<<<<<< HEAD
-dbg_lvl=2						# 1=less verbose, 3=more verbose. goes up to 5, but then prints the SDA's message (network framework)
-try_use_real_identities="false"	# if "true", will try to use "self-generated" public/private key as a replacement for the dummy keys
-								# we generated for you. It asks you if it does not find real keys. If false, will always use the dummy keys.
-colors="true"					# if "false", the output of PriFi (and this script) will be in black-n-white
-=======
 dbg_lvl=3                       # 1=less verbose, 3=more verbose. goes up to 5, but then prints the SDA's message (network framework)
 try_use_real_identities="false" # if "true", will try to use "self-generated" public/private key as a replacement for the dummy keys
                                 # we generated for you. It asks you if it does not find real keys. If false, will always use the dummy keys.
-colors="true"                   # if "false", the output of PriFi (and this script) will be in black-n-white
->>>>>>> 51a8dec3
+colors="true"                   # if  "false", the output of PriFi (and this script) will be in black-n-white
 
 socksServer1Port=8080           # the port for the SOCKS-Server-1 (part of the PriFi client)
 socksServer2Port=8090           # the port to attempt connect to (from the PriFi relay) for the SOCKS-Server-2
@@ -51,13 +44,8 @@
 
 # unimportant variable (but do not change, ofc)
 
-<<<<<<< HEAD
-sleeptime_between_spawns=1 		# time in second between entities launch in all-localhost part
-cothorityBranchRequired="improve-simul" # the branch required for the cothority (SDA) framework
-=======
 sleeptime_between_spawns=1                  # time in second between entities launch in all-localhost part
-cothorityBranchRequired="master"            # the branch required for the cothority (SDA) framework
->>>>>>> 51a8dec3
+cothorityBranchRequired="improve-simul"     # the branch required for the cothority (SDA) framework
 
 #pretty colored message
 highlightOn="\033[33m"
@@ -695,7 +683,6 @@
 		mkdir -p "$expFolder/$expName"
 		echo -e "$okMsg"
 
-<<<<<<< HEAD
 		echo -ne "Fetching all experiments of the form ${highlightOn}output_*${highlightOff} "
 		cd "$expFolder/$expName"; 
 		out=$(scp -r $deterlabUser@users.deterlab.net:~/remote/output_\* . )
@@ -703,20 +690,7 @@
 
 		echo -ne "Writing the download date... "
 		date > "download_date"
-		echo -e "$okMsg" 
-=======
-		echo -n "Building simulation... "
-		cd "$SIMUL_DIR"; go build -o "$EXEC_NAME" *.go
-		if [ "$?" -ne 0 ]; then
-			echo -e "$errorMsg build failed"
-			exit 1
-		fi
-
-		echo -e "$okMsg"
-
-		echo -e "Starting simulation ${highlightOn}${SIMUL_FILE}${highlightOff} on ${highlightOn}${PLATFORM}${highlightOff}."
-		DEBUG_LVL="$dbg_lvl" DEBUG_COLOR="$colors" ./"$EXEC_NAME" -platform "$PLATFORM" "$SIMUL_FILE"
->>>>>>> 51a8dec3
+		echo -e "$okMsg"
 
 		echo -ne "Changing rights back to something normal... ${highlightOn}u+rwx,go-rwx${highlightOff} "
 		chmod u+rwx -R .
