#!/bin/sh

# Script variables

dbg_lvl=3
conf_file="config.toml"
group_file="group.toml"
bin_file="$GOPATH/src/github.com/lbarman/prifi_dev/sda/app/prifi.go"
colors="true"

errorMsg="\e[31m\e[1m[error]\e[97m\e[0m"
okMsg="\e[32m[ok]\e[97m"

print_usage() {
	echo "Usage: run.sh <role> <id>"
	echo "	Role: client, relay or trustee"
	echo "	Id: integer (only for client or trustee roles)"
}

test_digit() {
	case $1 in
		''|*[!0-9]*) print_usage; exit ;;
		*) ;;
	esac
}

# Argument validation

if [ "$#" -eq 1 ] && [ ! "$1" = "relay" ]; then
	print_usage
	exit
elif [ "$#" -eq 2 ]; then
	case "$1" in
		client|trustee) test_digit "$2" ;;
		*) print_usage; exit ;;
	esac
elif [ "$#" -eq 0 ] || [ "$#" -gt 2 ]; then
	print_usage
	exit
fi

# Check that config files exist

confdir="$PWD/$1$2"

if [ ! -f "$confdir/$conf_file" ]; then
	echo -e "$errorMsg Config file does not exist: $confdir/$conf_file"
	exit
fi

<<<<<<< HEAD
if [ ! -f "$PWD/$group_file" ]; then
	echo "Group file does not exist: $PWD/$group_file"
=======
if [ ! -f "$confdir/$group_file" ]; then
	echo -e "$errorMsg Group file does not exist: $confdir/$group_file"
>>>>>>> 78a1a0d9
	exit
fi

# Run PriFi !
<<<<<<< HEAD

go run $bin_file -c "$confdir/$conf_file" -g "$PWD/$group_file" -d "$dbg_lvl" "$1"
=======
DEBUG_COLOR=$colors go run $bin_file -c "$confdir/$conf_file" -g "$PWD/$group_file" -d "$dbg_lvl" "$1"
echo -e "$okMsg Script done."
>>>>>>> 78a1a0d9
<|MERGE_RESOLUTION|>--- conflicted
+++ resolved
@@ -48,21 +48,12 @@
 	exit
 fi
 
-<<<<<<< HEAD
 if [ ! -f "$PWD/$group_file" ]; then
-	echo "Group file does not exist: $PWD/$group_file"
-=======
-if [ ! -f "$confdir/$group_file" ]; then
-	echo -e "$errorMsg Group file does not exist: $confdir/$group_file"
->>>>>>> 78a1a0d9
+	echo -e "$errorMsg Group file does not exist: $PWD/$group_file"
 	exit
 fi
 
 # Run PriFi !
-<<<<<<< HEAD
 
-go run $bin_file -c "$confdir/$conf_file" -g "$PWD/$group_file" -d "$dbg_lvl" "$1"
-=======
 DEBUG_COLOR=$colors go run $bin_file -c "$confdir/$conf_file" -g "$PWD/$group_file" -d "$dbg_lvl" "$1"
 echo -e "$okMsg Script done."
->>>>>>> 78a1a0d9
