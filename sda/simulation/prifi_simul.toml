Simulation = "PriFi"
Servers = 14
Depth = 1
CloseWait = 10000000
RunWait = 10000000
NTrustees = 3
CellSizeUp = 100
<<<<<<< HEAD
CellSizeDown = 140
RelayWindowSize = 1
OverrideLogLevel = 3
=======
CellSizeDown = 1400
RelayWindowSize = 20
OverrideLogLevel = 1
>>>>>>> 851da22d
ForceConsoleColor = true
RelayUseDummyDataDown = true
RelayReportingLimit = 10000
RelayDataOutputEnabled = true
ClientDataOutputEnabled = true
UseUDP = true
DoLatencyTests = true
SocksServerPort = 8080
SocksClientPort = 8090
TrusteeIPRegexPattern = "10\\.1\\.0\\.([0-9]+)"
ClientIPRegexPattern = "10\\.0\\.1\\.([0-9]+)"
RelayIPRegexPattern = "10\\.([0-9]+)\\.([0-9]+)\\.254"
Hosts = 99

Rounds
1<|MERGE_RESOLUTION|>--- conflicted
+++ resolved
@@ -5,15 +5,9 @@
 RunWait = 10000000
 NTrustees = 3
 CellSizeUp = 100
-<<<<<<< HEAD
 CellSizeDown = 140
 RelayWindowSize = 1
-OverrideLogLevel = 3
-=======
-CellSizeDown = 1400
-RelayWindowSize = 20
 OverrideLogLevel = 1
->>>>>>> 851da22d
 ForceConsoleColor = true
 RelayUseDummyDataDown = true
 RelayReportingLimit = 10000
