--- conflicted
+++ resolved
@@ -54,16 +54,12 @@
 	group   *config.Group
 	Storage *Storage
 	path    string
-<<<<<<< HEAD
 	role prifi.PriFiRole
 	identityMap map[network.Address]prifi.PriFiIdentity
 	relayIdentity *network.ServerIdentity
 	waitQueue *waitQueue
 	prifiWrapper *prifi.PriFiSDAWrapper
 	isPrifiRunning bool
-=======
-	role    prifi.PriFiRole
->>>>>>> 78a1a0d9
 }
 
 // Storage will be saved, on the contrary of the 'Service'-structure
@@ -72,7 +68,6 @@
 	TrusteeID string
 }
 
-<<<<<<< HEAD
 // ConnectionRequest messages are sent to the relay
 // by nodes that want to join the protocol.
 type ConnectionRequest struct {}
@@ -159,10 +154,7 @@
 	}
 }
 
-// StartTrustee has to take a configuration and start the necessary
-=======
 // StartTrustee starts the necessary
->>>>>>> 78a1a0d9
 // protocols to enable the trustee-mode.
 func (s *Service) StartTrustee(group *config.Group) error {
 	log.Info("Service", s, "running in trustee mode")
@@ -190,18 +182,6 @@
 		trustees: make(map[*network.ServerIdentity]bool),
 	}
 
-<<<<<<< HEAD
-=======
-	// Assert that pi has type PriFiSDAWrapper
-	wrapper = pi.(*prifi.PriFiSDAWrapper)
-
-	wrapper.SetConfig(&prifi.PriFiSDAWrapperConfig{
-		Identities: ids,
-		Role:       prifi.Relay,
-	})
-	wrapper.Start()
-
->>>>>>> 78a1a0d9
 	return nil
 }
 
@@ -240,13 +220,8 @@
 	wrapper := pi.(*prifi.PriFiSDAWrapper)
 
 	wrapper.SetConfig(&prifi.PriFiSDAWrapperConfig{
-<<<<<<< HEAD
 		Identities: s.identityMap,
 		Role: s.role,
-=======
-		Identities: ids,
-		Role:       s.role,
->>>>>>> 78a1a0d9
 	})
 
 	return wrapper, nil
