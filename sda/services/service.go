// Package prifi-sda-service contains the SDA service responsible
// for starting the SDA protocols required to enable PriFi
// communications.
package services

/*
* This is the internal part of the API. As probably the prifi-service will
* not have an external API, this will not have any API-functions.
 */

import (
	"io/ioutil"
	"strconv"

	prifi_socks "github.com/lbarman/prifi/prifi-socks"
	prifi_protocol "github.com/lbarman/prifi/sda/protocols"
	"gopkg.in/dedis/onet.v1"
	"gopkg.in/dedis/onet.v1/app"
	"gopkg.in/dedis/onet.v1/log"
	"gopkg.in/dedis/onet.v1/network"
)

//The name of the service, used by SDA's internals
const ServiceName = "PriFiService"

var serviceID onet.ServiceID

// Register Service with SDA
func init() {
	onet.RegisterNewService(ServiceName, newService)
	serviceID = onet.ServiceFactory.ServiceID(ServiceName)
}

//Service contains the state of the service
type ServiceState struct {
	// We need to embed the ServiceProcessor, so that incoming messages
	// are correctly handled.
	*onet.ServiceProcessor
	prifiTomlConfig           *prifi_protocol.PrifiTomlConfig
	Storage                   *Storage
	path                      string
	role                      prifi_protocol.PriFiRole
	relayIdentity             *network.ServerIdentity
	trusteeIDs                []*network.ServerIdentity
	connectToRelayStopChan    chan bool //spawned at init
	connectToRelay2StopChan   chan bool //spawned after receiving a HELLO message
	connectToTrusteesStopChan chan bool
	receivedHello             bool
	commitID                  string

	//If true, when the number of participants is reached, the protocol starts without calling StartPriFiCommunicateProtocol
	AutoStart bool

	//this hold the churn handler; protocol is started there. Only relay has this != nil
	churnHandler *churnHandler

	//this hold the running protocol (when it runs)
	PriFiSDAProtocol *prifi_protocol.PriFiSDAProtocol

	//used to hold "stoppers" for go-routines; send "true" to kill
	socksStopChan []chan bool

	hasSocksClientGoRoutine bool
	hasSocksServerGoRoutine bool
}

// Storage will be saved, on the contrary of the 'Service'-structure
// which has per-service information stored.
type Storage struct {
	//our service has no state to be saved
}

// newService receives the context and a path where it can write its
// configuration, if desired. As we don't know when the service will exit,
// we need to save the configuration on our own from time to time.
func newService(c *onet.Context) onet.Service {
	s := &ServiceState{
		ServiceProcessor: onet.NewServiceProcessor(c),
	}
	helloMsg := network.RegisterMessage(HelloMsg{})
	stopSOCKSMsg := network.RegisterMessage(StopSOCKS{})
	stopMsg := network.RegisterMessage(StopProtocol{})
	connMsg := network.RegisterMessage(ConnectionRequest{})
	disconnectMsg := network.RegisterMessage(DisconnectionRequest{})

	c.RegisterProcessorFunc(helloMsg, s.HandleHelloMsg)
	c.RegisterProcessorFunc(stopMsg, s.HandleStop)
	c.RegisterProcessorFunc(stopSOCKSMsg, s.HandleStopSOCKS)
	c.RegisterProcessorFunc(connMsg, s.HandleConnection)
	c.RegisterProcessorFunc(disconnectMsg, s.HandleDisconnection)

	if err := s.tryLoad(); err != nil {
		log.Error(err)
	}

	return s
}

// NewProtocol is called on all nodes of a Tree (except the root, since it is
// the one starting the protocol) so it's the Service that will be called to
// generate the PI on all others node.
// If you use CreateProtocolSDA, this will not be called, as the SDA will
// instantiate the protocol on its own. If you need more control at the
// instantiation of the protocol, use CreateProtocolService, and you can
// give some extra-configuration to your protocol in here.
func (s *ServiceState) NewProtocol(tn *onet.TreeNodeInstance, conf *onet.GenericConfig) (onet.ProtocolInstance, error) {

	pi, err := prifi_protocol.NewPriFiSDAWrapperProtocol(tn)
	if err != nil {
		return nil, err
	}

	wrapper := pi.(*prifi_protocol.PriFiSDAProtocol)
	s.PriFiSDAProtocol = wrapper
	s.setConfigToPriFiProtocol(wrapper)

	return wrapper, nil
}

// StartRelay starts the necessary
// protocols to enable the relay-mode.
// In this example it simply starts the demo protocol
func (s *ServiceState) StartRelay(group *app.Group, commitID string) error {
	log.Info("Service", s, "running in relay mode")

	//set state to the correct info, parse .toml
	s.role = prifi_protocol.Relay
	relayID, trusteesIDs := mapIdentities(group)
	s.relayIdentity = relayID //should not be used in the case of the relay
	s.commitID = commitID

	//creates the ChurnHandler, part of the Relay's Service, that will start/stop the protocol
	s.churnHandler = new(churnHandler)
	s.churnHandler.init(relayID, trusteesIDs)
	s.churnHandler.isProtocolRunning = s.IsPriFiProtocolRunning
	if s.AutoStart {
		s.churnHandler.startProtocol = s.StartPriFiCommunicateProtocol
	} else {
		s.churnHandler.startProtocol = nil
	}
	s.churnHandler.stopProtocol = s.StopPriFiCommunicateProtocol

	socksServerConfig = &prifi_protocol.SOCKSConfig{
		Port:              "127.0.0.1:" + strconv.Itoa(s.prifiTomlConfig.SocksClientPort),
		PayloadLength:     s.prifiTomlConfig.CellSizeUp,
		UpstreamChannel:   make(chan []byte),
		DownstreamChannel: make(chan []byte),
	}

	//the relay has a socks Client
	if !s.hasSocksClientGoRoutine {
		stopChan := make(chan bool, 1)
		go prifi_socks.StartSocksClient(socksServerConfig.Port, socksServerConfig.UpstreamChannel, socksServerConfig.DownstreamChannel, stopChan)
		s.socksStopChan = append(s.socksStopChan, stopChan)
		s.hasSocksClientGoRoutine = true
	}

	s.connectToTrusteesStopChan = make(chan bool)
	go s.connectToTrustees(trusteesIDs, s.connectToTrusteesStopChan)

	return nil
}

// StartClient starts the necessary
// protocols to enable the client-mode.
func (s *ServiceState) StartClient(group *app.Group, commitID string) error {
	log.Info("Service", s, "running in client mode")
	s.role = prifi_protocol.Client

	relayID, trusteeIDs := mapIdentities(group)
	s.relayIdentity = relayID
	s.commitID = commitID

	socksClientConfig = &prifi_protocol.SOCKSConfig{
		Port:              ":" + strconv.Itoa(s.prifiTomlConfig.SocksServerPort),
		PayloadLength:     s.prifiTomlConfig.CellSizeUp,
		UpstreamChannel:   make(chan []byte),
		DownstreamChannel: make(chan []byte),
	}

	//the client has a socks server
	if !s.hasSocksServerGoRoutine {
		log.Lvl1("Starting SOCKS server on port", socksClientConfig.Port)
		stopChan := make(chan bool, 1)
		go prifi_socks.StartSocksServer(socksClientConfig.Port, socksClientConfig.PayloadLength, socksClientConfig.UpstreamChannel, socksClientConfig.DownstreamChannel, s.prifiTomlConfig.DoLatencyTests, stopChan)
		s.socksStopChan = append(s.socksStopChan, stopChan)
		s.hasSocksServerGoRoutine = true
	}

	s.connectToRelayStopChan = make(chan bool)
	s.trusteeIDs = trusteeIDs
	go s.connectToRelay(relayID, s.connectToRelayStopChan)

	return nil
}

// StartClient starts the necessary
// protocols to enable the client-mode.
func (s *ServiceState) StartSocksTunnelOnly() error {
	log.Info("Service", s, "running in socks-tunnel-only mode")

	socksClientConfig = &prifi_protocol.SOCKSConfig{
		Port:              ":" + strconv.Itoa(s.prifiTomlConfig.SocksServerPort),
		PayloadLength:     s.prifiTomlConfig.CellSizeUp,
		UpstreamChannel:   make(chan []byte),
		DownstreamChannel: make(chan []byte),
	}

	socksServerConfig = &prifi_protocol.SOCKSConfig{
		Port:              "127.0.0.1:" + strconv.Itoa(s.prifiTomlConfig.SocksClientPort),
		PayloadLength:     s.prifiTomlConfig.CellSizeUp,
		UpstreamChannel:   socksClientConfig.UpstreamChannel,
		DownstreamChannel: socksClientConfig.DownstreamChannel,
	}
	stopChan1 := make(chan bool, 1)
	stopChan2 := make(chan bool, 1)
	go prifi_socks.StartSocksServer(socksClientConfig.Port, socksClientConfig.PayloadLength, socksClientConfig.UpstreamChannel, socksClientConfig.DownstreamChannel, false, stopChan1)
	go prifi_socks.StartSocksClient(socksServerConfig.Port, socksServerConfig.UpstreamChannel, socksServerConfig.DownstreamChannel, stopChan2)
	s.socksStopChan = append(s.socksStopChan, stopChan1)
	s.socksStopChan = append(s.socksStopChan, stopChan2)

	return nil
}

// StartTrustee starts the necessary
// protocols to enable the trustee-mode.
func (s *ServiceState) StartTrustee(group *app.Group, commitID string) error {
	log.Info("Service", s, "running in trustee mode")
	s.role = prifi_protocol.Trustee

	//the this might fail if the relay is behind a firewall. The HelloMsg is to fix this
	relayID, _ := mapIdentities(group)
	s.relayIdentity = relayID
<<<<<<< HEAD
	s.commitID = commitID
=======

	s.connectToRelayStopChan = make(chan bool)
>>>>>>> be5d245e
	go s.connectToRelay(relayID, s.connectToRelayStopChan)

	return nil
}

// CleanResources kill all goroutines related to SOCKS on this service
func (s *ServiceState) ShutdownSocks() error {
	log.Lvl2("Stopping service's SOCKS goroutines.")

	for _, v := range s.socksStopChan {
		v <- true
	}

	return nil
}

// CleanResources kill all goroutines on all services
func (s *ServiceState) GlobalShutDownSocks() error {
	log.Lvl2("Stopping globally all SOCKS goroutines.")

	//contact the clients
	for _, v := range s.churnHandler.getClientsIdentities() {
		s.SendRaw(v, &StopSOCKS{})
	}

	//shut down the relay's SOCKS
	s.ShutdownSocks()

	return nil
}

// save saves the actual identity
func (s *ServiceState) save() {
	log.Lvl3("Saving service")
	b, err := network.Marshal(s.Storage)
	if err != nil {
		log.Error("Couldn't marshal service:", err)
	} else {
		err = ioutil.WriteFile(s.path+"/prifi.bin", b, 0660)
		if err != nil {
			log.Error("Couldn't save file:", err)
		}
	}
}<|MERGE_RESOLUTION|>--- conflicted
+++ resolved
@@ -231,12 +231,9 @@
 	//the this might fail if the relay is behind a firewall. The HelloMsg is to fix this
 	relayID, _ := mapIdentities(group)
 	s.relayIdentity = relayID
-<<<<<<< HEAD
 	s.commitID = commitID
-=======
 
 	s.connectToRelayStopChan = make(chan bool)
->>>>>>> be5d245e
 	go s.connectToRelay(relayID, s.connectToRelayStopChan)
 
 	return nil
