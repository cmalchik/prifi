--- conflicted
+++ resolved
@@ -15,18 +15,13 @@
 	"os"
 	"strconv"
 	"strings"
+	"github.com/lbarman/prifi_dev/sda/protocols"
 	"github.com/dedis/cothority/app/lib/config"
 	"github.com/dedis/cothority/log"
 	"github.com/dedis/cothority/network"
 	"github.com/dedis/cothority/sda"
-	"github.com/lbarman/prifi_dev/sda/protocols"
-<<<<<<< HEAD
-	"sync"
-	"time"
 
 	socks "github.com/lbarman/prifi_dev/prifi-socks"
-=======
->>>>>>> 3588cadf
 )
 
 const ServiceName = "PriFiService"
@@ -37,9 +32,6 @@
 func init() {
 	sda.RegisterNewService(ServiceName, newService)
 	serviceID = sda.ServiceFactory.ServiceID(ServiceName)
-<<<<<<< HEAD
-	network.RegisterPacketType(ConnectionRequest{})
-	network.RegisterPacketType(DisconnectionRequest{})
 }
 
 
@@ -59,16 +51,6 @@
 	log.Lvl3("Setting PriFi configuration...")
 	log.Lvlf3("%+v\n", config)
 	s.prifiConfig = config
-}
-
-// waitQueue contains the list of nodes that are currently willing
-// to participate to the protocol.
-type waitQueue struct {
-	mutex sync.Mutex
-	trustees map[*network.ServerIdentity]bool
-	clients map[*network.ServerIdentity]bool
-=======
->>>>>>> 3588cadf
 }
 
 // Service contains the state of the service
@@ -94,95 +76,6 @@
 	TrusteeID string
 }
 
-<<<<<<< HEAD
-// ConnectionRequest messages are sent to the relay
-// by nodes that want to join the protocol.
-type ConnectionRequest struct {}
-
-// DisconnectionRequest messages are sent to the relay
-// by nodes that want to leave the protocol.
-type DisconnectionRequest struct {}
-
-// HandleConnection receives connection requests from other nodes.
-// It decides when another PriFi protocol should be started.
-func (s *Service) HandleConnection(msg *network.Packet) {
-	log.Lvl3("Received new connection request from ", msg.ServerIdentity.Address)
-
-	// If we are not the relay, ignore the message
-	if s.role != protocols.Relay {
-		return
-	}
-
-	id, ok := s.identityMap[msg.ServerIdentity.Address]
-	if !ok {
-		log.Info("Ignoring connection from unknown node:", msg.ServerIdentity.Address)
-		return
-	}
-
-	s.waitQueue.mutex.Lock()
-	defer s.waitQueue.mutex.Unlock()
-
-	// Add node to the waiting queue
-	switch id.Role {
-	case protocols.Client:
-		if _, ok := s.waitQueue.clients[msg.ServerIdentity]; !ok {
-			s.waitQueue.clients[msg.ServerIdentity] = true
-		}
-	case protocols.Trustee:
-		if _, ok := s.waitQueue.trustees[msg.ServerIdentity]; !ok {
-			s.waitQueue.trustees[msg.ServerIdentity] = true
-		}
-	default:
-		log.Info("Ignoring connection request from node with invalid role.")
-	}
-
-	// Start (or restart) PriFi if there are enough participants
-	if len(s.waitQueue.clients) >= 2 && len(s.waitQueue.trustees) >= 1 {
-		if s.isPrifiRunning {
-			s.stopPriFiCommunicateProtocol()
-		}
-		s.startPriFiCommunicateProtocol()
-	}
-}
-
-// HandleDisconnection receives disconnection requests.
-// It must stop the current PriFi protocol.
-func (s *Service) HandleDisconnection(msg *network.Packet)  {
-	log.Lvl2("Received disconnection request from ", msg.ServerIdentity.Address)
-
-	// If we are not the relay, ignore the message
-	if s.role != protocols.Relay {
-		return
-	}
-
-	id, ok := s.identityMap[msg.ServerIdentity.Address]
-	if !ok {
-		log.Info("Ignoring connection from unknown node:", msg.ServerIdentity.Address)
-		return
-	}
-
-	s.waitQueue.mutex.Lock()
-	defer s.waitQueue.mutex.Unlock()
-
-	// Remove node to the waiting queue
-	switch id.Role {
-	case protocols.Client: delete(s.waitQueue.clients, msg.ServerIdentity)
-	case protocols.Trustee: delete(s.waitQueue.trustees, msg.ServerIdentity)
-	default: log.Info("Ignoring disconnection request from node with invalid role.")
-	}
-
-	// Stop PriFi and restart if there are enough participants left.
-	if s.isPrifiRunning {
-		s.stopPriFiCommunicateProtocol()
-	}
-
-	if len(s.waitQueue.clients) >= 2 && len(s.waitQueue.trustees) >= 1 {
-		s.startPriFiCommunicateProtocol()
-	}
-}
-
-=======
->>>>>>> 3588cadf
 // StartTrustee starts the necessary
 // protocols to enable the trustee-mode.
 func (s *Service) StartTrustee(group *config.Group) error {
@@ -277,13 +170,9 @@
 // instantiation of the protocol, use CreateProtocolService, and you can
 // give some extra-configuration to your protocol in here.
 func (s *Service) NewProtocol(tn *sda.TreeNodeInstance, conf *sda.GenericConfig) (sda.ProtocolInstance, error) {
-<<<<<<< HEAD
 	log.Lvl5("Setting node configuration from service")
 
 	pi, err := protocols.NewPriFiSDAWrapperProtocol(tn)
-=======
-	pi, err := prifi.NewPriFiSDAWrapperProtocol(tn)
->>>>>>> 3588cadf
 	if err != nil {
 		return nil, err
 	}
@@ -437,103 +326,4 @@
 	s.identityMap = ids
 	s.relayIdentity = &relayId
 	s.group = group
-<<<<<<< HEAD
-}
-
-// sendConnectionRequest sends a connection request to the relay.
-// It is called by the client and trustee services at startup to
-// announce themselves to the relay.
-func (s *Service) sendConnectionRequest() {
-	log.Lvl2("Sending connection request")
-	err := s.SendRaw(s.relayIdentity, &ConnectionRequest{})
-
-	if err != nil {
-		log.Error("Connection failed:", err)
-	}
-}
-
-// autoConnect sends a connection request to the relay
-// every 10 seconds if node is not participating to
-// a PriFi protocol.
-func (s *Service) autoConnect() {
-	s.sendConnectionRequest()
-
-	tick := time.Tick(10 * time.Second)
-	for range tick {
-		if !s.isPrifiRunning {
-			s.sendConnectionRequest()
-		}
-	}
-}
-
-// startPriFi starts a PriFi protocol. It is called
-// by the relay as soon as enough participants are
-// ready (one trustee and two clients).
-func (s *Service) startPriFiCommunicateProtocol() {
-	log.Lvl1("Starting PriFi protocol")
-
-	if s.role != protocols.Relay {
-		log.Error("Trying to start PriFi protocol from a non-relay node.")
-		return
-	}
-
-	var wrapper *protocols.PriFiSDAWrapper
-
-	participants := make([]*network.ServerIdentity, len(s.waitQueue.trustees) + len(s.waitQueue.clients) + 1)
-	participants[0] = s.relayIdentity
-	i := 1;
-	for k := range s.waitQueue.clients {
-		participants[i] = k
-		i++
-	}
-	for k := range s.waitQueue.trustees {
-		participants[i] = k
-		i++
-	}
-
-	roster := sda.NewRoster(participants)
-
-	// Start the PriFi protocol on a flat tree with the relay as root
-	tree := roster.GenerateNaryTreeWithRoot(100, s.relayIdentity)
-	pi, err := s.CreateProtocolService(protocols.ProtocolName, tree)
-
-	if err != nil {
-		log.Fatal("Unable to start Prifi protocol:", err)
-	}
-
-	// Assert that pi has type PriFiSDAWrapper
-	wrapper = pi.(*protocols.PriFiSDAWrapper)
-	s.prifiWrapper = wrapper
-
-
-	wrapper.SetConfig(&protocols.PriFiSDAWrapperConfig{
-		Identities: s.identityMap,
-		Role: s.role,
-		ClientSideSocksConfig: socksClientConfig, //this is nil, it's ok
-		RelaySideSocksConfig: socksServerConfig,
-	})
-	wrapper.Start()
-
-	s.isPrifiRunning = true;
-}
-
-// stopPriFi stops the PriFi protocol currently running.
-func (s *Service) stopPriFiCommunicateProtocol() {
-	log.Lvl1("Stopping PriFi protocol")
-
-	if s.role != protocols.Relay {
-		log.Error("Trying to stop PriFi protocol from a non-relay node.")
-		return
-	}
-
-	if !s.isPrifiRunning || s.prifiWrapper == nil {
-		log.Error("Trying to stop PriFi protocol but it has not started.")
-		return
-	}
-
-	s.prifiWrapper.Stop()
-	s.prifiWrapper = nil
-	s.isPrifiRunning = false;
-=======
->>>>>>> 3588cadf
 }