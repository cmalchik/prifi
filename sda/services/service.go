// Package prifi-sda-service contains the SDA service responsible
// for starting the SDA protocols required to enable PriFi
// communications.
package services

/*
* This is the internal part of the API. As probably the prifi-service will
* not have an external API, this will not have any API-functions.
 */

import (
	"errors"
	"fmt"
	"io/ioutil"
	"os"
	"strconv"
	"strings"
	"github.com/dedis/cothority/app/lib/config"
	"github.com/dedis/cothority/log"
	"github.com/dedis/cothority/network"
	"github.com/dedis/cothority/sda"
	"github.com/lbarman/prifi_dev/sda/protocols"
<<<<<<< HEAD
	"github.com/lbarman/prifi_dev/prifi-lib"
	"sync"
	"time"
=======
>>>>>>> 86f40c4b

	socks "github.com/lbarman/prifi_dev/prifi-socks"
)

const ServiceName = "PriFiService"

var serviceID sda.ServiceID

// Register Service with SDA
func init() {
	sda.RegisterNewService(ServiceName, newService)
	serviceID = sda.ServiceFactory.ServiceID(ServiceName)
}


type PriFiConfig struct {
	CellSizeUp            int
	CellSizeDown          int
	RelayWindowSize       int
	RelayUseDummyDataDown bool
	RelayReportingLimit   int
	UseUDP                bool
	DoLatencyTests        bool
	SocksServerPort		int
	SocksClientPort		int
}

func (s *Service) SetConfig(config *PriFiConfig) {
	log.Lvl3("Setting PriFi configuration...")
	log.Lvlf3("%+v\n", config)
	s.prifiConfig = config
}

// Service contains the state of the service
type Service struct {
	// We need to embed the ServiceProcessor, so that incoming messages
	// are correctly handled.
	*sda.ServiceProcessor
	group   *config.Group
	prifiConfig *PriFiConfig
	Storage *Storage
	path    string
	role protocols.PriFiRole
	identityMap map[network.Address]protocols.PriFiIdentity
	relayIdentity *network.ServerIdentity
	waitQueue *waitQueue
	prifiWrapper *protocols.PriFiSDAWrapper
	isPrifiRunning bool
}

// Storage will be saved, on the contrary of the 'Service'-structure
// which has per-service information stored.
type Storage struct {
	TrusteeID string
}

// StartTrustee starts the necessary
// protocols to enable the trustee-mode.
func (s *Service) StartTrustee(group *config.Group) error {
	log.Info("Service", s, "running in trustee mode")
	s.role = protocols.Trustee
	s.readGroup(group)

	s.autoConnect()

	return nil
}

// StartRelay starts the necessary
// protocols to enable the relay-mode.
// In this example it simply starts the demo protocol
func (s *Service) StartRelay(group *config.Group) error {
	log.Info("Service", s, "running in relay mode")
	s.role = protocols.Relay
	s.readGroup(group)
	s.waitQueue = &waitQueue{
		clients: make(map[*network.ServerIdentity]bool),
		trustees: make(map[*network.ServerIdentity]bool),
	}

	socksServerConfig = &protocols.SOCKSConfig{
		Port: "127.0.0.1:"+strconv.Itoa(s.prifiConfig.SocksClientPort),
		PayloadLength: s.prifiConfig.CellSizeUp,
		UpstreamChannel: make(chan []byte),
		DownstreamChannel: make(chan []byte),
	}

	go socks.StartSocksClient(socksServerConfig.Port, socksServerConfig.UpstreamChannel, socksServerConfig.DownstreamChannel)

	return nil
}

var socksClientConfig *protocols.SOCKSConfig
var socksServerConfig *protocols.SOCKSConfig

// StartClient starts the necessary
// protocols to enable the client-mode.
func (s *Service) StartClient(group *config.Group) error {
	log.Info("Service", s, "running in client mode")
	s.role = protocols.Client
	s.readGroup(group)


	socksClientConfig = &protocols.SOCKSConfig{
		Port: ":"+strconv.Itoa(s.prifiConfig.SocksServerPort),
		PayloadLength: s.prifiConfig.CellSizeUp,
		UpstreamChannel: make(chan []byte),
		DownstreamChannel: make(chan []byte),
	}

	go socks.StartSocksServer(socksClientConfig.Port, socksClientConfig.PayloadLength, socksClientConfig.UpstreamChannel, socksClientConfig.DownstreamChannel, s.prifiConfig.DoLatencyTests)

	s.autoConnect()

	return nil
}


// StartClient starts the necessary
// protocols to enable the client-mode.
func (s *Service) StartSocksTunnelOnly() error {
	log.Info("Service", s, "running in socks-tunnel-only mode")

	socksClientConfig = &protocols.SOCKSConfig{
		Port: ":"+strconv.Itoa(s.prifiConfig.SocksServerPort),
		PayloadLength: s.prifiConfig.CellSizeUp,
		UpstreamChannel: make(chan []byte),
		DownstreamChannel: make(chan []byte),
	}

	socksServerConfig = &protocols.SOCKSConfig{
		Port: "127.0.0.1:"+strconv.Itoa(s.prifiConfig.SocksClientPort),
		PayloadLength: s.prifiConfig.CellSizeUp,
		UpstreamChannel: socksClientConfig.UpstreamChannel,
		DownstreamChannel: socksClientConfig.DownstreamChannel,
	}
	go socks.StartSocksServer(socksClientConfig.Port, socksClientConfig.PayloadLength, socksClientConfig.UpstreamChannel, socksClientConfig.DownstreamChannel, false)
	go socks.StartSocksClient(socksServerConfig.Port, socksServerConfig.UpstreamChannel, socksServerConfig.DownstreamChannel)

	return nil
}

func (s *Service) setConfigToPriFiProtocol(wrapper *protocols.PriFiSDAWrapper){

	log.Lvl1("setConfigToPriFiProtocol called")
	log.Lvlf1("%+v\n", s.prifiConfig)

	prifiParams := prifi.ALL_ALL_PARAMETERS{
		ClientDataOutputEnabled: true,
		DoLatencyTests: s.prifiConfig.DoLatencyTests,
		DownCellSize: s.prifiConfig.CellSizeDown,
		ForceParams: true,
		NClients: -1, //computer later
		NextFreeClientId: 0,
		NextFreeTrusteeId: 0,
		NTrustees: -1, //computer later
		RelayDataOutputEnabled: true,
		RelayReportingLimit: s.prifiConfig.RelayReportingLimit,
		RelayUseDummyDataDown: s.prifiConfig.RelayUseDummyDataDown,
		RelayWindowSize: s.prifiConfig.RelayWindowSize,
		StartNow: false,
		UpCellSize: s.prifiConfig.CellSizeUp,
		UseUDP: s.prifiConfig.UseUDP,
	}

	wrapper.SetConfig(&protocols.PriFiSDAWrapperConfig{
		ALL_ALL_PARAMETERS: prifiParams,
		Identities: s.identityMap,
		Role: s.role,
		ClientSideSocksConfig: socksClientConfig,
		RelaySideSocksConfig: socksServerConfig,
	})

}

// NewProtocol is called on all nodes of a Tree (except the root, since it is
// the one starting the protocol) so it's the Service that will be called to
// generate the PI on all others node.
// If you use CreateProtocolSDA, this will not be called, as the SDA will
// instantiate the protocol on its own. If you need more control at the
// instantiation of the protocol, use CreateProtocolService, and you can
// give some extra-configuration to your protocol in here.
func (s *Service) NewProtocol(tn *sda.TreeNodeInstance, conf *sda.GenericConfig) (sda.ProtocolInstance, error) {
	log.Lvl5("Setting node configuration from service")

	pi, err := protocols.NewPriFiSDAWrapperProtocol(tn)
	if err != nil {
		return nil, err
	}

	wrapper := pi.(*protocols.PriFiSDAWrapper)
	s.isPrifiRunning = true
	s.setConfigToPriFiProtocol(wrapper)

	wrapper.Running = &s.isPrifiRunning

	return wrapper, nil
}

// save saves the actual identity
func (s *Service) save() {
	log.Lvl3("Saving service")
	b, err := network.MarshalRegisteredType(s.Storage)
	if err != nil {
		log.Error("Couldn't marshal service:", err)
	} else {
		err = ioutil.WriteFile(s.path+"/prifi.bin", b, 0660)
		if err != nil {
			log.Error("Couldn't save file:", err)
		}
	}
}

// tryLoad tries to load the configuration and updates if a configuration
// is found, else it returns an error.
func (s *Service) tryLoad() error {
	configFile := s.path + "/identity.bin"
	b, err := ioutil.ReadFile(configFile)
	if err != nil && !os.IsNotExist(err) {
		return fmt.Errorf("Error while reading %s: %s", configFile, err)
	}
	if len(b) > 0 {
		_, msg, err := network.UnmarshalRegistered(b)
		if err != nil {
			return fmt.Errorf("Couldn't unmarshal: %s", err)
		}
		log.Lvl3("Successfully loaded")
		s.Storage = msg.(*Storage)
	}
	return nil
}

// newService receives the context and a path where it can write its
// configuration, if desired. As we don't know when the service will exit,
// we need to save the configuration on our own from time to time.
func newService(c *sda.Context, path string) sda.Service {
	log.Lvl4("Calling newService")
	s := &Service{
		ServiceProcessor: sda.NewServiceProcessor(c),
		path:             path,
		isPrifiRunning:   false,
	}

	c.RegisterProcessorFunc(network.TypeFromData(ConnectionRequest{}), s.HandleConnection)
	c.RegisterProcessorFunc(network.TypeFromData(DisconnectionRequest{}), s.HandleDisconnection)

	if err := s.tryLoad(); err != nil {
		log.Error(err)
	}
	return s
}

// parseDescription extracts a PriFiIdentity from a string
func parseDescription(description string) (*protocols.PriFiIdentity, error) {
	desc := strings.Split(description, " ")
	if len(desc) == 1 && desc[0] == "relay" {
		return &protocols.PriFiIdentity{
			Role: protocols.Relay,
			Id:   0,
		}, nil
	} else if len(desc) == 2 {
		id, err := strconv.Atoi(desc[1])
		if err != nil {
			return nil, errors.New("Unable to parse id:")
		} else {
			pid := protocols.PriFiIdentity{
				Id: id,
			}
			if desc[0] == "client" {
				pid.Role = protocols.Client
			} else if desc[0] == "trustee" {
				pid.Role = protocols.Trustee
			} else {
				return nil, errors.New("Invalid role.")
			}
			return &pid, nil
		}
	} else {
		return nil, errors.New("Invalid description.")
	}
}

// mapIdentities reads the group configuration to assign PriFi roles
// to server addresses and returns them with the server
// identity of the relay.
func mapIdentities(group *config.Group) (map[network.Address]protocols.PriFiIdentity, network.ServerIdentity) {
	m := make(map[network.Address]protocols.PriFiIdentity)
	var relay network.ServerIdentity

	// Read the description of the nodes in the config file to assign them PriFi roles.
	nodeList := group.Roster.List
	for i := 0; i < len(nodeList); i++ {
		si := nodeList[i]
		id, err := parseDescription(group.GetDescription(si))
		if err != nil {
			log.Info("Cannot parse node description, skipping:", err)
		} else {
			m[si.Address] = *id
			if id.Role == protocols.Relay {
				relay = *si
			}
		}
	}

	// Check that there is exactly one relay and at least one trustee and client
	t, c, r := 0, 0, 0

	for _, v := range m {
		switch v.Role {
		case protocols.Relay:
			r++
		case protocols.Client:
			c++
		case protocols.Trustee:
			t++
		}
	}

	if !(t > 0 && c > 0 && r == 1) {
		log.Fatal("Config file does not contain exactly one relay and at least one trustee and client.")
	}

	return m, relay
}

// readGroup reads the group description and sets up the Service struct fields
// accordingly. It *MUST* be called first when the node is started.
func (s *Service) readGroup(group *config.Group) {
	ids, relayId := mapIdentities(group)
	s.identityMap = ids
	s.relayIdentity = &relayId
	s.group = group
<<<<<<< HEAD
}

// sendConnectionRequest sends a connection request to the relay.
// It is called by the client and trustee services at startup to
// announce themselves to the relay.
func (s *Service) sendConnectionRequest() {
	log.Lvl2("Sending connection request")
	err := s.SendRaw(s.relayIdentity, &ConnectionRequest{})

	if err != nil {
		log.Error("Connection failed:", err)
	}
}

// autoConnect sends a connection request to the relay
// every 10 seconds if node is not participating to
// a PriFi protocol.
func (s *Service) autoConnect() {
	s.sendConnectionRequest()

	tick := time.Tick(10 * time.Second)
	for range tick {
		if !s.isPrifiRunning {
			s.sendConnectionRequest()
		}
	}
}

// startPriFi starts a PriFi protocol. It is called
// by the relay as soon as enough participants are
// ready (one trustee and two clients).
func (s *Service) startPriFiCommunicateProtocol() {
	log.Lvl1("Starting PriFi protocol")

	if s.role != protocols.Relay {
		log.Error("Trying to start PriFi protocol from a non-relay node.")
		return
	}

	var wrapper *protocols.PriFiSDAWrapper

	participants := make([]*network.ServerIdentity, len(s.waitQueue.trustees) + len(s.waitQueue.clients) + 1)
	participants[0] = s.relayIdentity
	i := 1;
	for k := range s.waitQueue.clients {
		participants[i] = k
		i++
	}
	for k := range s.waitQueue.trustees {
		participants[i] = k
		i++
	}

	roster := sda.NewRoster(participants)

	// Start the PriFi protocol on a flat tree with the relay as root
	tree := roster.GenerateNaryTreeWithRoot(100, s.relayIdentity)
	pi, err := s.CreateProtocolService(protocols.ProtocolName, tree)

	if err != nil {
		log.Fatal("Unable to start Prifi protocol:", err)
	}

	wrapper = pi.(*protocols.PriFiSDAWrapper)
	s.isPrifiRunning = true
	s.setConfigToPriFiProtocol(wrapper) //TODO: This was not there in Matthieu's work. Maybe there is a reason
	wrapper.Start()

	s.isPrifiRunning = true;
}

// stopPriFi stops the PriFi protocol currently running.
func (s *Service) stopPriFiCommunicateProtocol() {
	log.Lvl1("Stopping PriFi protocol")

	if s.role != protocols.Relay {
		log.Error("Trying to stop PriFi protocol from a non-relay node.")
		return
	}

	if !s.isPrifiRunning || s.prifiWrapper == nil {
		log.Error("Trying to stop PriFi protocol but it has not started.")
		return
	}

	s.prifiWrapper.Stop()
	s.prifiWrapper = nil
	s.isPrifiRunning = false;
=======
>>>>>>> 86f40c4b
}<|MERGE_RESOLUTION|>--- conflicted
+++ resolved
@@ -20,12 +20,7 @@
 	"github.com/dedis/cothority/network"
 	"github.com/dedis/cothority/sda"
 	"github.com/lbarman/prifi_dev/sda/protocols"
-<<<<<<< HEAD
 	"github.com/lbarman/prifi_dev/prifi-lib"
-	"sync"
-	"time"
-=======
->>>>>>> 86f40c4b
 
 	socks "github.com/lbarman/prifi_dev/prifi-socks"
 )
@@ -358,95 +353,4 @@
 	s.identityMap = ids
 	s.relayIdentity = &relayId
 	s.group = group
-<<<<<<< HEAD
-}
-
-// sendConnectionRequest sends a connection request to the relay.
-// It is called by the client and trustee services at startup to
-// announce themselves to the relay.
-func (s *Service) sendConnectionRequest() {
-	log.Lvl2("Sending connection request")
-	err := s.SendRaw(s.relayIdentity, &ConnectionRequest{})
-
-	if err != nil {
-		log.Error("Connection failed:", err)
-	}
-}
-
-// autoConnect sends a connection request to the relay
-// every 10 seconds if node is not participating to
-// a PriFi protocol.
-func (s *Service) autoConnect() {
-	s.sendConnectionRequest()
-
-	tick := time.Tick(10 * time.Second)
-	for range tick {
-		if !s.isPrifiRunning {
-			s.sendConnectionRequest()
-		}
-	}
-}
-
-// startPriFi starts a PriFi protocol. It is called
-// by the relay as soon as enough participants are
-// ready (one trustee and two clients).
-func (s *Service) startPriFiCommunicateProtocol() {
-	log.Lvl1("Starting PriFi protocol")
-
-	if s.role != protocols.Relay {
-		log.Error("Trying to start PriFi protocol from a non-relay node.")
-		return
-	}
-
-	var wrapper *protocols.PriFiSDAWrapper
-
-	participants := make([]*network.ServerIdentity, len(s.waitQueue.trustees) + len(s.waitQueue.clients) + 1)
-	participants[0] = s.relayIdentity
-	i := 1;
-	for k := range s.waitQueue.clients {
-		participants[i] = k
-		i++
-	}
-	for k := range s.waitQueue.trustees {
-		participants[i] = k
-		i++
-	}
-
-	roster := sda.NewRoster(participants)
-
-	// Start the PriFi protocol on a flat tree with the relay as root
-	tree := roster.GenerateNaryTreeWithRoot(100, s.relayIdentity)
-	pi, err := s.CreateProtocolService(protocols.ProtocolName, tree)
-
-	if err != nil {
-		log.Fatal("Unable to start Prifi protocol:", err)
-	}
-
-	wrapper = pi.(*protocols.PriFiSDAWrapper)
-	s.isPrifiRunning = true
-	s.setConfigToPriFiProtocol(wrapper) //TODO: This was not there in Matthieu's work. Maybe there is a reason
-	wrapper.Start()
-
-	s.isPrifiRunning = true;
-}
-
-// stopPriFi stops the PriFi protocol currently running.
-func (s *Service) stopPriFiCommunicateProtocol() {
-	log.Lvl1("Stopping PriFi protocol")
-
-	if s.role != protocols.Relay {
-		log.Error("Trying to stop PriFi protocol from a non-relay node.")
-		return
-	}
-
-	if !s.isPrifiRunning || s.prifiWrapper == nil {
-		log.Error("Trying to stop PriFi protocol but it has not started.")
-		return
-	}
-
-	s.prifiWrapper.Stop()
-	s.prifiWrapper = nil
-	s.isPrifiRunning = false;
-=======
->>>>>>> 86f40c4b
 }