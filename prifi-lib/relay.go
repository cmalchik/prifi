--- conflicted
+++ resolved
@@ -348,14 +348,9 @@
 		p.relayState.locks.state.Unlock() // Unlock state
 		// return errors.New(e)
 	} else {
-<<<<<<< HEAD
+		p.relayState.locks.state.Unlock() // Unlock state
 		dbg.Lvl3("Relay : received CLI_REL_UPSTREAM_DATA from client " + strconv.Itoa(msg.ClientId) + " for round " + strconv.Itoa(int(msg.RoundId)))
-	}
-
-	//if this is not the message destinated for this round, discard it ! (we are in lock-step)
-=======
-		p.relayState.locks.state.Unlock() // Unlock state
-		dbg.Lvl3("Relay : received CLI_REL_UPSTREAM_DATA")
+		
 	}
 
 
@@ -365,7 +360,6 @@
 
 
 	// if this is not the message destinated for this round, discard it ! (we are in lock-step)
->>>>>>> b35b05f9
 	if p.relayState.currentDCNetRound.currentRound != msg.RoundId {
 		p.relayState.locks.round.Unlock() // Unlock DCRound
 
@@ -441,12 +435,8 @@
 		p.relayState.locks.state.Unlock() // Unlock state
 		// return errors.New(e)
 	} else {
-<<<<<<< HEAD
+		p.relayState.locks.state.Unlock() // Unlock state
 		dbg.Lvl3("Relay : received TRU_REL_DC_CIPHER for round " + strconv.Itoa(int(msg.RoundId)) + " from trustee " + strconv.Itoa(msg.TrusteeId))
-=======
-		p.relayState.locks.state.Unlock() // Unlock state
-		dbg.Lvl3("Relay : received TRU_REL_DC_CIPHER")
->>>>>>> b35b05f9
 	}
 
 	p.relayState.locks.round.Lock() // Lock on DCRound
@@ -622,12 +612,7 @@
 	if !p.relayState.UseUDP {
 		// broadcast to all clients
 		for i := 0; i < p.relayState.nClients; i++ {
-<<<<<<< HEAD
 			//send to the i-th client
-=======
-			// send to the i-th client
-			toSend := &REL_CLI_DOWNSTREAM_DATA{p.relayState.currentDCNetRound.currentRound, downstreamCellContent, flagResync} // TODO: move it outside the loop
->>>>>>> b35b05f9
 			err := p.messageSender.SendToClient(i, toSend)
 			if err != nil {
 				e := "Could not send REL_CLI_DOWNSTREAM_DATA to " + strconv.Itoa(i+1) + "-th client for round " + strconv.Itoa(int(p.relayState.currentDCNetRound.currentRound)) + ", error is " + err.Error()
@@ -644,7 +629,12 @@
 	}
 	dbg.Lvl3("Relay is done broadcasting messages for round " + strconv.Itoa(int(p.relayState.currentDCNetRound.currentRound)) + ".")
 
-<<<<<<< HEAD
+	p.relayState.locks.round.Unlock() // Unlock DCRound
+
+	// prepare for the next round
+	p.relayState.locks.coder.Lock() // Lock on CellCoder
+	p.relayState.locks.round.Lock() // Lock on DCRound
+
 	timeSpent := time.Since(p.relayState.currentDCNetRound.startTime)
 	dbg.Lvl2("Relay finished round "+strconv.Itoa(int(p.relayState.currentDCNetRound.currentRound))+" (after", timeSpent, ").")
 
@@ -656,23 +646,10 @@
 	//we just sent the data down, initiating a round. Let's prevent being blocked by a dead client
 	go p.checkIfRoundHasEndedAfterTimeOut_Phase1(p.relayState.currentDCNetRound.currentRound)
 
-	// Test if we are doing an experiment, and if we need to stop at some point.
-=======
-	p.relayState.locks.round.Unlock() // Unlock DCRound
-
-	// prepare for the next round
-	p.relayState.locks.coder.Lock() // Lock on CellCoder
-	p.relayState.locks.round.Lock() // Lock on DCRound
-
-	nextRound := p.relayState.currentDCNetRound.currentRound + 1
-	p.relayState.currentDCNetRound = DCNetRound{nextRound, 0, 0}
-	p.relayState.CellCoder.DecodeStart(p.relayState.UpstreamCellSize, p.relayState.MessageHistory) // this empties the buffer, making them ready for a new round
-
 	p.relayState.locks.round.Unlock() // Unlock DCRound
 	p.relayState.locks.coder.Unlock() // Unlock CellCoder
 
-	// we just finished a round. Test if we are doing an experiment, and if we need to stop at some point.
->>>>>>> b35b05f9
+	// Test if we are doing an experiment, and if we need to stop at some point.
 	if nextRound == int32(p.relayState.ExperimentRoundLimit) {
 		dbg.Lvl1("Relay : Experiment round limit (", nextRound, ") reached")
 
@@ -753,14 +730,10 @@
 		delete(p.relayState.bufferedClientCiphers, nextRound)
 	}
 
-<<<<<<< HEAD
-=======
 	p.relayState.locks.round.Unlock() // Unlock DCRound
 	p.relayState.locks.coder.Unlock() // Unlock CellCoder
 	p.relayState.locks.clientBuffer.Unlock() // Unlock client buffer
 
-	dbg.Lvl2("Relay has finished round" + strconv.Itoa(int(nextRound-1)) + ".")
->>>>>>> b35b05f9
 	return nil
 }
 
@@ -996,17 +969,12 @@
 			}
 		}
 
-<<<<<<< HEAD
-		//prepare to collect the ciphers
-		p.relayState.currentDCNetRound = DCNetRound{0, 0, 0, make(map[int]bool), make(map[int]bool), REL_CLI_DOWNSTREAM_DATA{}, time.Now()}
-=======
 		p.relayState.locks.coder.Lock() // Lock on CellCoder
 		p.relayState.locks.round.Lock() // Lock on DCRound
 		p.relayState.locks.state.Lock() // Lock on state
 
 		// prepare to collect the ciphers
-		p.relayState.currentDCNetRound = DCNetRound{0, 0, 0}
->>>>>>> b35b05f9
+		p.relayState.currentDCNetRound = DCNetRound{0, 0, 0, make(map[int]bool), make(map[int]bool), REL_CLI_DOWNSTREAM_DATA{}, time.Now()}
 		p.relayState.CellCoder.DecodeStart(p.relayState.UpstreamCellSize, p.relayState.MessageHistory)
 
 		// changing state
