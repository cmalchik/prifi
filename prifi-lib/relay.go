package prifi

/*
PriFi Relay
************
This regroups the behavior of the PriFi relay.
Needs to be instantiated via the PriFiProtocol in prifi.go
Then, this file simple handle the answer to the different message kind :
Always make sure to use the locks in the lockPool in the order they appear:
Locking Guideline: Assume lock A appears before lock B in the lockPool and you want to lock A and B, lock A before B. If B is locked and you want to lock A, unlock B then lock A and re-lock B.

- ALL_ALL_SHUTDOWN - kill this relay
- ALL_ALL_PARAMETERS (specialized into ALL_REL_PARAMETERS) - used to initialize the relay over the network / overwrite its configuration
- TRU_REL_TELL_PK - when a trustee connects, he tells us his public key
- CLI_REL_TELL_PK_AND_EPH_PK - when they receive the list of the trustees, each clients tells his identity. when we have all client's IDs,
								  we send them to the trustees to shuffle (Schedule protocol)
- TRU_REL_TELL_NEW_BASE_AND_EPH_PKS - when we receive the result of one shuffle, we forward it to the next trustee
- TRU_REL_SHUFFLE_SIG - when the shuffle has been done by all trustee, we send the transcript, and they answer with a signature, which we
						   broadcast to the clients
- CLI_REL_UPSTREAM_DATA - data for the DC-net
- REL_CLI_UDP_DOWNSTREAM_DATA - is NEVER received here, but casted to CLI_REL_UPSTREAM_DATA by messages.go
- TRU_REL_DC_CIPHER - data for the DC-net

local functions :

ConnectToTrustees() - simple helper
finalizeUpstreamData() - called after some Receive_CLI_REL_UPSTREAM_DATA, when we have all ciphers.
sendDownstreamData() - called after a finalizeUpstreamData(), to continue the communication
checkIfRoundHasEndedAfterTimeOut_Phase1() - called by sendDownstreamData(), which starts a new round. After some short time, if the round hasn't changed, and we used UDP,
											   retransmit messages to client over TCP
checkIfRoundHasEndedAfterTimeOut_Phase2() - called by checkIfRoundHasEndedAfterTimeOut_Phase1(). After some long time, entities that didn't send us data should be
considered disconnected

TODO : We should timeout if some client did not send anything after a while
TODO : given the number of already-buffered Ciphers (per trustee), we need to tell him to slow down
TODO : if something went wrong before, this flag should be used to warn the clients that the config has changed
TODO : sanity check that we don't have twice the same client
TODO : create a "send" function that takes as parameter the data we want and the message to print if an error occurs (since the sending block always looks the same)
*/

import (
	"encoding/binary"
	"errors"
	"strconv"
	"sync"
	"time"

	"github.com/dedis/cothority/log"
	"github.com/dedis/crypto/abstract"
	"github.com/lbarman/prifi_dev/prifi-lib/config"
	"github.com/lbarman/prifi_dev/prifi-lib/dcnet"
	prifilog "github.com/lbarman/prifi_dev/prifi-lib/log"

	socks "github.com/lbarman/prifi_dev/prifi-socks"
)

// Constants
const CONTROL_LOOP_SLEEP_TIME = 1 * time.Second
const PROCESSING_LOOP_SLEEP_TIME = 0 * time.Second
const INBETWEEN_CONFIG_SLEEP_TIME = 0 * time.Second
const NEWCLIENT_CHECK_SLEEP_TIME = 10 * time.Millisecond
const CLIENT_READ_TIMEOUT = 5 * time.Second
const RELAY_FAILED_CONNECTION_WAIT_BEFORE_RETRY = 10 * time.Second

// Trustees stop sending when capacity <= lower limit
const TRUSTEE_WINDOW_LOWER_LIMIT = 1
const MAX_ALLOWED_TRUSTEE_CIPHERS_BUFFERED = 10

// Trustees resume sending when capacity = lower limit + ratio*(max - lower limit)
const RESUME_SENDING_CAPACITY_RATIO = 0.9

// Possible states the trustees are in. This restrict the kind of messages they can receive at a given point in time.
const (
	RELAY_STATE_BEFORE_INIT int16 = iota
	RELAY_STATE_COLLECTING_TRUSTEES_PKS
	RELAY_STATE_COLLECTING_CLIENT_PKS
	RELAY_STATE_COLLECTING_SHUFFLES
	RELAY_STATE_COLLECTING_SHUFFLE_SIGNATURES
	RELAY_STATE_COMMUNICATING
	RELAY_STATE_SHUTDOWN
)

// NodeRepresentation regroups the information about one client or trustee.
type NodeRepresentation struct {
	Id                 int
	Connected          bool
	PublicKey          abstract.Point
	EphemeralPublicKey abstract.Point
}

// NeffShuffleState is where the Neff Shuffles are accumulated during the Schedule protocol.
type NeffShuffleState struct {
	ClientPublicKeys  []abstract.Point
	G_s               []abstract.Scalar
	ephPubKeys_s      [][]abstract.Point
	proof_s           [][]byte
	nextFreeId_Proofs int
	signatures_s      [][]byte
	signature_count   int
}

// DCNetRound counts how many (upstream) messages we received for a given DC-net round.
type DCNetRound struct {
	currentRound       int32
	trusteeCipherCount int
	clientCipherCount  int
	clientCipherAck    map[int]bool
	trusteeCipherAck   map[int]bool
	dataAlreadySent    REL_CLI_DOWNSTREAM_DATA
	startTime          time.Time
}

// hasAllCiphers tests if we received all DC-net ciphers (1 per client, 1 per trustee)
func (dcnet *DCNetRound) hasAllCiphers(p *PriFiProtocol) bool {
	if p.relayState.nClients == dcnet.clientCipherCount && p.relayState.nTrustees == dcnet.trusteeCipherCount {
		return true
	}
	return false
}

// BufferedCipher holds the ciphertexts received in advance from the trustees.
type BufferedCipher struct {
	RoundId int32
	Data    map[int][]byte
}

// lockPool contains the locks used to ensure thread-safe concurrency
// To avoid deadlocks, make sure to ALWAYS use the locks in the order they appear in the lockPool (this means an unlock and a re-lock of a variable is sometimes required in places where it seems redundant to unlock that variable)
// DO NOT rearrange these locks, NEW locks should be appended to the lockPool
type lockPool struct {
	round         sync.RWMutex
	coder         sync.RWMutex
	trusteeBuffer sync.RWMutex
	clientBuffer  sync.RWMutex
	cipherTracker sync.RWMutex
	clients       sync.RWMutex
	shuffle       sync.RWMutex
	state         sync.RWMutex
	nTrusteePK    sync.RWMutex
	trustees      sync.RWMutex
	expData       sync.RWMutex

	// add new locks here
}

// RelayState contains the mutable state of the relay.
type RelayState struct {
	// RelayPort				string
	// PublicKey				abstract.Point
	// privateKey			abstract.Scalar
	// trusteesHosts			[]string

	bufferedTrusteeCiphers   map[int32]BufferedCipher
	bufferedClientCiphers    map[int32]BufferedCipher
	trusteeCipherTracker     []int
	CellCoder                dcnet.CellCoder
	clients                  []NodeRepresentation
	currentDCNetRound        DCNetRound
	currentShuffleTranscript NeffShuffleState
	currentState             int16
	DataForClients           chan []byte // VPN / SOCKS should put data there !
	PriorityDataForClients   chan []byte
	DataFromDCNet            chan []byte // VPN / SOCKS should read data from there !
	DataOutputEnabled        bool        // If FALSE, nothing will be written to DataFromDCNet
<<<<<<< HEAD
	DownstreamCellSize                int
	MessageHistory                    abstract.Cipher
	Name                              string
	nClients                          int
	nTrustees                         int
	nTrusteesPkCollected              int
	privateKey                        abstract.Scalar
	PublicKey                         abstract.Point
	ExperimentRoundLimit              int
	trustees                          []NodeRepresentation
	UpstreamCellSize                  int
	UseDummyDataDown                  bool
	UseUDP                            bool
	numberOfNonAckedDownstreamPackets int
	WindowSize                        int
	nextDownStreamRoundToSend	  int32
	ExperimentResultChannel           chan interface{}
	ExperimentResultData              interface{}
	locks                             lockPool
	statistics                        *prifilog.BitrateStatistics
=======
	DownstreamCellSize       int
	MessageHistory           abstract.Cipher
	Name                     string
	nClients                 int
	nTrustees                int
	nTrusteesPkCollected     int
	privateKey               abstract.Scalar
	PublicKey                abstract.Point
	ExperimentRoundLimit     int
	trustees                 []NodeRepresentation
	UpstreamCellSize         int
	UseDummyDataDown         bool
	UseUDP                   bool
	WindowSize               int
	ExperimentResultChannel  chan interface{}
	ExperimentResultData     interface{}
	locks                    lockPool
	timeoutHandler           func([]int, []int)
>>>>>>> 86f40c4b
}

/*
NewRelayState initializes the state of this relay.
It must be called before anything else.
*/
func NewRelayState(nTrustees int, nClients int, upstreamCellSize int, downstreamCellSize int, windowSize int, useDummyDataDown bool, experimentRoundLimit int, experimentResultChan chan interface{}, useUDP bool, dataOutputEnabled bool, dataForClients chan []byte, dataFromDCNet chan []byte) *RelayState {
	params := new(RelayState)
	params.Name = "Relay"
	params.CellCoder = config.Factory()
	params.clients = make([]NodeRepresentation, 0)
	params.DataForClients = dataForClients
	params.PriorityDataForClients = make(chan []byte, 10) // This is used for relay's control message (like latency-tests)
	params.DataFromDCNet = dataFromDCNet
	params.DataOutputEnabled = dataOutputEnabled
	params.DownstreamCellSize = downstreamCellSize
	// params.MessageHistory =
	params.nClients = nClients
	params.ExperimentResultChannel = experimentResultChan
	params.nTrustees = nTrustees
	params.nTrusteesPkCollected = 0
	params.ExperimentRoundLimit = experimentRoundLimit
	params.trusteeCipherTracker = make([]int, nTrustees)
	params.trustees = make([]NodeRepresentation, nTrustees)
	params.UpstreamCellSize = upstreamCellSize
	params.UseDummyDataDown = useDummyDataDown
	params.UseUDP = useUDP
	params.WindowSize = windowSize
	params.nextDownStreamRoundToSend = int32(1) //since first round is half-round
	params.numberOfNonAckedDownstreamPackets = 0
	params.statistics = prifilog.NewBitRateStatistics()

	// Prepare the crypto parameters
	rand := config.CryptoSuite.Cipher([]byte(params.Name))
	base := config.CryptoSuite.Point().Base()

	// Generate own parameters
	params.privateKey = config.CryptoSuite.Scalar().Pick(rand)
	params.PublicKey = config.CryptoSuite.Point().Mul(base, params.privateKey)

	// Sets the new state
	params.currentState = RELAY_STATE_COLLECTING_TRUSTEES_PKS

	return params
}

/*
Received_ALL_REL_SHUTDOWN handles ALL_REL_SHUTDOWN messages.
When we receive this message, we should warn other protocol participants and clean resources.
*/
func (p *PriFiProtocol) Received_ALL_REL_SHUTDOWN(msg ALL_ALL_SHUTDOWN) error {
	log.Lvl1("Relay : Received a SHUTDOWN message. ")

	p.relayState.locks.state.Lock() // Lock on state
	p.relayState.currentState = RELAY_STATE_SHUTDOWN
	p.relayState.locks.state.Unlock() // Unlock state

	msg2 := &ALL_ALL_SHUTDOWN{}

	var err error = nil

	// Send this shutdown to all trustees
	for j := 0; j < p.relayState.nTrustees; j++ {
		err := p.messageSender.SendToTrustee(j, msg2)
		if err != nil {
			e := "Could not send ALL_TRU_SHUTDOWN to Trustee " + strconv.Itoa(j) + ", error is " + err.Error()
			log.Error(e)
			err = errors.New(e)
		} else {
			log.Lvl3("Relay : sent ALL_TRU_PARAMETERS to Trustee " + strconv.Itoa(j) + ".")
		}
	}

	// Send this shutdown to all clients
	for j := 0; j < p.relayState.nClients; j++ {
		err := p.messageSender.SendToClient(j, msg2)
		if err != nil {
			e := "Could not send ALL_TRU_SHUTDOWN to Client " + strconv.Itoa(j) + ", error is " + err.Error()
			log.Error(e)
			err = errors.New(e)
		} else {
			log.Lvl3("Relay : sent ALL_TRU_PARAMETERS to Client " + strconv.Itoa(j) + ".")
		}
	}

	// TODO : stop all go-routines we created

	return err
}

/*
Received_ALL_REL_PARAMETERS handles ALL_REL_PARAMETERS.
It initializes the relay with the parameters contained in the message.
*/
func (p *PriFiProtocol) Received_ALL_REL_PARAMETERS(msg ALL_ALL_PARAMETERS) error {

	p.relayState.locks.state.Lock() // Lock on state

	// This can only happens in the state RELAY_STATE_BEFORE_INIT
	if p.relayState.currentState != RELAY_STATE_BEFORE_INIT && !msg.ForceParams {
		log.Lvl1("Relay : Received a ALL_ALL_PARAMETERS, but not in state RELAY_STATE_BEFORE_INIT, ignoring. ")
		p.relayState.locks.state.Unlock() // Unlock state
		return nil
	} else if p.relayState.currentState != RELAY_STATE_BEFORE_INIT && msg.ForceParams {
		log.Lvl1("Relay : Received a ALL_ALL_PARAMETERS && ForceParams = true, processing. ")
	} else {
		log.Lvl3("Relay : received ALL_ALL_PARAMETERS")
	}
	p.relayState.locks.state.Unlock() // Unlock state

	oldExperimentResultChan := p.relayState.ExperimentResultChannel
	p.relayState = *NewRelayState(msg.NTrustees, msg.NClients, msg.UpCellSize, msg.DownCellSize, msg.RelayWindowSize, msg.RelayUseDummyDataDown, msg.RelayReportingLimit, oldExperimentResultChan, msg.UseUDP, msg.RelayDataOutputEnabled, make(chan []byte), make(chan []byte))

	log.Lvlf5("%+v\n", p.relayState)
	log.Lvl1("Relay has been initialized by message. ")

	p.relayState.locks.state.Lock() // Lock on state
	// Broadcast those parameters to the other nodes, then tell the trustees which ID they are.
	if msg.StartNow {
		p.relayState.currentState = RELAY_STATE_COLLECTING_TRUSTEES_PKS
		p.ConnectToTrustees()
	}
	log.Lvl1("Relay setup done, and setup sent to the trustees.")
	p.relayState.locks.state.Unlock() // Unlock state

	return nil
}

// ConnectToTrustees connects to the trustees and initializes them with default parameters.
func (p *PriFiProtocol) ConnectToTrustees() error {

	// Craft default parameters
	// TODO : if the parameters are not constants anymore, we need a way to change those fields. For now, trustees don't need much information
	var msg = &ALL_ALL_PARAMETERS{
		NClients:          p.relayState.nClients,
		NextFreeTrusteeId: 0,
		NTrustees:         p.relayState.nTrustees,
		StartNow:          true,
		ForceParams:       false,
		UpCellSize:        p.relayState.UpstreamCellSize,
	}

	// Send those parameters to all trustees
	for j := 0; j < p.relayState.nTrustees; j++ {

		// The ID is unique !
		msg.NextFreeTrusteeId = j
		err := p.messageSender.SendToTrustee(j, msg)
		if err != nil {
			e := "Could not send ALL_TRU_PARAMETERS to Trustee " + strconv.Itoa(j) + ", error is " + err.Error()
			log.Error(e)
			return errors.New(e)
		} else {
			log.Lvl3("Relay : sent ALL_TRU_PARAMETERS to Trustee " + strconv.Itoa(j) + ".")
		}
	}

	return nil
}

/*
Received_CLI_REL_UPSTREAM_DATA handles CLI_REL_UPSTREAM_DATA messages and is part of PriFi's main loop.
This is what happens in one round, for the relay. We receive some upstream data.
If we have collected data from all entities for this round, we can call DecodeCell() and get the output.
If we get data for another round (in the future) we should buffer it.
If we finished a round (we had collected all data, and called DecodeCell()), we need to finish the round by sending some data down.
Either we send something from the SOCKS/VPN buffer, or we answer the latency-test message if we received any, or we send 1 bit.
*/
func (p *PriFiProtocol) Received_CLI_REL_UPSTREAM_DATA(msg CLI_REL_UPSTREAM_DATA) error {
	p.relayState.locks.state.Lock() // Lock on state
	// This can only happens in the state RELAY_STATE_COMMUNICATING
	if p.relayState.currentState != RELAY_STATE_COMMUNICATING {
		e := "Relay : Received a CLI_REL_UPSTREAM_DATA, but not in state RELAY_STATE_COMMUNICATING, in state " + strconv.Itoa(int(p.relayState.currentState))
		log.Error(e)
		p.relayState.locks.state.Unlock() // Unlock state
		// return errors.New(e)
	} else {
		p.relayState.locks.state.Unlock() // Unlock state
		log.Lvl3("Relay : received CLI_REL_UPSTREAM_DATA from client " + strconv.Itoa(msg.ClientId) + " for round " + strconv.Itoa(int(msg.RoundId)))

	}

	p.relayState.locks.round.Lock() // Lock on DCRound

	// if this is not the message destinated for this round, discard it ! (we are in lock-step)
	if p.relayState.currentDCNetRound.currentRound != msg.RoundId {

		e := "Relay : Client sent DC-net cipher for round " + strconv.Itoa(int(msg.RoundId)) + " but current round is " + strconv.Itoa(int(p.relayState.currentDCNetRound.currentRound))
		log.Lvl3(e)

		p.relayState.locks.clientBuffer.Lock() // Lock on client buffer
		// else, we need to buffer this message somewhere
		if _, ok := p.relayState.bufferedClientCiphers[msg.RoundId]; ok {
			// the roundId already exists, simply add data
			p.relayState.bufferedClientCiphers[msg.RoundId].Data[msg.ClientId] = msg.Data
		} else {
			// else, create the key in the map, and store the data
			newKey := BufferedCipher{msg.RoundId, make(map[int][]byte)}
			newKey.Data[msg.ClientId] = msg.Data
			p.relayState.bufferedClientCiphers[msg.RoundId] = newKey
		}

		p.relayState.locks.clientBuffer.Unlock() // Unlock client buffer
		p.relayState.locks.round.Unlock() // Unlock DCRound

	} else {
		// else, if this is the message we need for this round
		p.relayState.locks.coder.Lock() // Lock on CellCoder

		p.relayState.CellCoder.DecodeClient(msg.Data)
		p.relayState.currentDCNetRound.clientCipherCount++
		p.relayState.currentDCNetRound.clientCipherAck[msg.ClientId] = true

		p.relayState.locks.coder.Unlock() // Unlock CellCoder

		log.Lvl3("Relay collecting cells for round", p.relayState.currentDCNetRound.currentRound, ", ", p.relayState.currentDCNetRound.clientCipherCount, "/", p.relayState.nClients, ", ", p.relayState.currentDCNetRound.trusteeCipherCount, "/", p.relayState.nTrustees)

		if p.relayState.currentDCNetRound.hasAllCiphers(p) {
			p.relayState.locks.round.Unlock() // Unlock DCRound

			log.Lvl2("Relay has collected all ciphers for round",p.relayState.currentDCNetRound.currentRound,", decoding...")
			p.finalizeUpstreamData()

			//one round has just passed !

			// sleep so it does not go too fast for debug
			time.Sleep(PROCESSING_LOOP_SLEEP_TIME)

			// send the data down
			for i := p.relayState.numberOfNonAckedDownstreamPackets; i < p.relayState.WindowSize; i++ {
				log.Lvl3("Relay : Gonna send, non-acked packets is", p.relayState.numberOfNonAckedDownstreamPackets, "(window is", p.relayState.WindowSize, ")")
				p.sendDownstreamData()
			}

		} else {
			p.relayState.locks.round.Unlock() // Unlock DCRound
		}

	}

	return nil
}

/*
Received_TRU_REL_DC_CIPHER handles TRU_REL_DC_CIPHER messages. Those contain a DC-net cipher from a Trustee.
If it's for this round, we call decode on it, and remember we received it.
If for a future round we need to Buffer it.
*/
func (p *PriFiProtocol) Received_TRU_REL_DC_CIPHER(msg TRU_REL_DC_CIPHER) error {
	// TODO : given the number of already-buffered Ciphers (per trustee), we need to tell him to slow down

	p.relayState.locks.state.Lock() // Lock on state
	// this can only happens in the state RELAY_STATE_COMMUNICATING
	if p.relayState.currentState != RELAY_STATE_COMMUNICATING {
		e := "Relay : Received a TRU_REL_DC_CIPHER, but not in state RELAY_STATE_COMMUNICATING, in state " + strconv.Itoa(int(p.relayState.currentState))
		log.Error(e)
		p.relayState.locks.state.Unlock() // Unlock state
		// return errors.New(e)
	} else {
		p.relayState.locks.state.Unlock() // Unlock state
		log.Lvl3("Relay : received TRU_REL_DC_CIPHER for round " + strconv.Itoa(int(msg.RoundId)) + " from trustee " + strconv.Itoa(msg.TrusteeId))
	}

	p.relayState.locks.round.Lock() // Lock on DCRound

	// if this is the message we need for this round
	if p.relayState.currentDCNetRound.currentRound == msg.RoundId {

		log.Lvl3("Relay collecting cells for round", p.relayState.currentDCNetRound.currentRound, ", ", p.relayState.currentDCNetRound.clientCipherCount, "/", p.relayState.nClients, ", ", p.relayState.currentDCNetRound.trusteeCipherCount, "/", p.relayState.nTrustees)

		p.relayState.locks.coder.Lock() // Lock on CellCoder

		p.relayState.CellCoder.DecodeTrustee(msg.Data)
		p.relayState.currentDCNetRound.trusteeCipherCount++
		p.relayState.currentDCNetRound.trusteeCipherAck[msg.TrusteeId] = true

		p.relayState.locks.coder.Unlock() // Unlock CellCoder

		if p.relayState.currentDCNetRound.hasAllCiphers(p) {
			p.relayState.locks.round.Unlock() // Lock on DCRound

			log.Lvl2("Relay has collected all ciphers for round",p.relayState.currentDCNetRound.currentRound,", decoding...")
			p.finalizeUpstreamData()

			// send the data down
			for i := p.relayState.numberOfNonAckedDownstreamPackets; i < p.relayState.WindowSize; i++ {
				log.Lvl3("Relay : Gonna send, non-acked packets is", p.relayState.numberOfNonAckedDownstreamPackets, "(window is", p.relayState.WindowSize, ")")
				p.sendDownstreamData()
			}
		} else {
			p.relayState.locks.round.Unlock() // Lock on DCRound
		}

	} else {

		defer p.relayState.locks.round.Unlock() // Unlock on DCRound

		p.relayState.locks.trusteeBuffer.Lock() // Lock on trustee buffer

		// else, we need to buffer this message somewhere
		if _, ok := p.relayState.bufferedTrusteeCiphers[msg.RoundId]; ok {
			// the roundId already exists, simply add data
			p.relayState.bufferedTrusteeCiphers[msg.RoundId].Data[msg.TrusteeId] = msg.Data
		} else {
			// else, create the key in the map, and store the data
			newKey := BufferedCipher{msg.RoundId, make(map[int][]byte)}
			newKey.Data[msg.TrusteeId] = msg.Data
			p.relayState.bufferedTrusteeCiphers[msg.RoundId] = newKey
		}

		p.relayState.locks.trusteeBuffer.Unlock() // Unlock trustee buffer

		// Here is the control to regulate the trustees ciphers in case they should stop sending
		p.relayState.locks.cipherTracker.Lock()                                                                    // Lock on cipherTracker
		p.relayState.trusteeCipherTracker[msg.TrusteeId]++                                                         // Increment the currently buffered ciphers for this trustee
		currentCapacity := MAX_ALLOWED_TRUSTEE_CIPHERS_BUFFERED - p.relayState.trusteeCipherTracker[msg.TrusteeId] // Get our remaining allowed capacity
		p.relayState.locks.cipherTracker.Unlock()                                                                  // Unlock cipherTracker

		if currentCapacity <= TRUSTEE_WINDOW_LOWER_LIMIT { // Check if the capacity is lower then allowed
			toSend := &REL_TRU_TELL_RATE_CHANGE{currentCapacity}
			err := p.messageSender.SendToTrustee(msg.TrusteeId, toSend) // send the trustee a message informing them of the capacity

			if err != nil {
				e := "Could not send REL_TRU_TELL_RATE_CHANGE to " + strconv.Itoa(msg.TrusteeId) + "-th trustee for round " + strconv.Itoa(int(p.relayState.currentDCNetRound.currentRound)) + ", error is " + err.Error()
				log.Error(e)
				return errors.New(e)
			} else {
				log.Lvl3("Relay : sent REL_TRU_TELL_RATE_CHANGE to " + strconv.Itoa(msg.TrusteeId) + "-th trustee for round " + strconv.Itoa(int(p.relayState.currentDCNetRound.currentRound)))
			}

		}

	}
	return nil
}

/*
finalizeUpstreamData is simply called when the Relay has received all ciphertexts (one per client, one per trustee),
and is ready to finalize the
DC-net round by XORing everything together.
If it's a latency-test message, we send it back to the clients.
If we use SOCKS/VPN, give them the data.
*/
func (p *PriFiProtocol) finalizeUpstreamData() error {

	// we decode the DC-net cell
	p.relayState.locks.coder.Lock() // Lock on CellCoder
	upstreamPlaintext := p.relayState.CellCoder.DecodeCell()
	p.relayState.locks.coder.Unlock() // Unlock CellCoder

	p.relayState.statistics.AddUpstreamCell(int64(len(upstreamPlaintext)))

	// check if we have a latency test message
	if len(upstreamPlaintext) >= 2 {
		pattern := int(binary.BigEndian.Uint16(upstreamPlaintext[0:2]))
		if pattern == 43690 { // 1010101010101010
			log.Lvl3("Relay : noticed a latency-test message, sending answer...")
			// then, we simply have to send it down
			p.relayState.PriorityDataForClients <- upstreamPlaintext
		}
	}

	if upstreamPlaintext == nil {
		// empty upstream cell
	}

	if len(upstreamPlaintext) != p.relayState.UpstreamCellSize {
		e := "Relay : DecodeCell produced wrong-size payload, " + strconv.Itoa(len(upstreamPlaintext)) + "!=" + strconv.Itoa(p.relayState.UpstreamCellSize)
		log.Error(e)
		return errors.New(e)
	}

	if p.relayState.DataOutputEnabled {
		packetType, _, _, _ := socks.ParseSocksHeaderFromBytes(upstreamPlaintext)

		switch packetType {
		case socks.SocksData, socks.SocksConnect, socks.StallCommunication, socks.ResumeCommunication:
			p.relayState.DataFromDCNet <- upstreamPlaintext

		default:
			break
		}

	}

	p.relayState.locks.round.Lock() // Lock on DCRound
	p.relayState.locks.round.Unlock() // Unlock DCRound

	p.roundFinished()

	return nil
}

/*
sendDownstreamData is simply called when the Relay has processed the upstream cell from all clients, and is ready to finalize the round by sending the data down.
If it's a latency-test message, we send it back to the clients.
If we use SOCKS/VPN, give them the data.
Since after this function, we'll start receiving data for the next round, if we have buffered data for this next round, tell the state that we
have the data already (and we're not waiting on it). Clean the old data.
*/
func (p *PriFiProtocol) sendDownstreamData() error {

	var downstreamCellContent []byte

	select {
	case downstreamCellContent = <-p.relayState.PriorityDataForClients:
		log.Lvl3("Relay : We have some priority data for the clients")
		// TODO : maybe we can pack more than one message here ?

	default:

	}

	// only if we don't have priority data for clients
	if downstreamCellContent == nil {
		select {

		// either select data from the data we have to send, if any
		case downstreamCellContent = <-p.relayState.DataForClients:
			log.Lvl3("Relay : We have some real data for the clients. ")

		default:
			downstreamCellContent = make([]byte, 1)
			log.Lvl3("Relay : Sending 1bit down. ")
		}
	}

	// if we want to use dummy data down, pad to the correct size
	if p.relayState.UseDummyDataDown && len(downstreamCellContent) < p.relayState.DownstreamCellSize {
		data := make([]byte, p.relayState.DownstreamCellSize)
		copy(data[0:], downstreamCellContent)
		downstreamCellContent = data
	}

	// TODO : if something went wrong before, this flag should be used to warn the clients that the config has changed
	p.relayState.locks.round.Lock() // Lock on DCRound

	flagResync := false
	log.Lvl3("Relay is gonna broadcast messages for round " + strconv.Itoa(int(p.relayState.nextDownStreamRoundToSend)) + ".")
	toSend := &REL_CLI_DOWNSTREAM_DATA{p.relayState.nextDownStreamRoundToSend, downstreamCellContent, flagResync}
	p.relayState.currentDCNetRound.dataAlreadySent = *toSend

	if !p.relayState.UseUDP {
		// broadcast to all clients
		for i := 0; i < p.relayState.nClients; i++ {
			//send to the i-th client
			err := p.messageSender.SendToClient(i, toSend)
			if err != nil {
				e := "Could not send REL_CLI_DOWNSTREAM_DATA to client " + strconv.Itoa(i) + " for round " + strconv.Itoa(int(p.relayState.nextDownStreamRoundToSend)) + ", error is " + err.Error()
				log.Error(e)
				p.relayState.locks.round.Unlock() // Unlock DCRound

				arr := make([]int, 1)
				arr[0] = i;
				p.relayState.timeoutHandler(arr, make([]int, 0))

				return errors.New(e)
			} else {
				log.Lvl3("Relay : sent REL_CLI_DOWNSTREAM_DATA to client " + strconv.Itoa(i) + " for round " + strconv.Itoa(int(p.relayState.nextDownStreamRoundToSend)))
			}
		}

		p.relayState.statistics.AddDownstreamCell(int64(len(downstreamCellContent)))
	} else {
		toSend2 := &REL_CLI_DOWNSTREAM_DATA_UDP{*toSend, make([]byte, 0)}
		p.messageSender.BroadcastToAllClients(toSend2)

		p.relayState.statistics.AddDownstreamUDPCell(int64(len(downstreamCellContent)), p.relayState.nClients)
	}
	log.Lvl2("Relay is done broadcasting messages for round " + strconv.Itoa(int(p.relayState.nextDownStreamRoundToSend)) + ".")

	p.relayState.nextDownStreamRoundToSend += 1
	p.relayState.numberOfNonAckedDownstreamPackets += 1

	p.relayState.locks.round.Unlock()        // Unlock DCRound

	return nil
}

func (p *PriFiProtocol) roundFinished() error {

	p.relayState.locks.coder.Lock() // Lock on CellCoder
	p.relayState.locks.round.Lock() // Lock DCRound

	p.relayState.numberOfNonAckedDownstreamPackets -= 1

	timeSpent := time.Since(p.relayState.currentDCNetRound.startTime)
	log.Lvl4("Relay finished round " + strconv.Itoa(int(p.relayState.currentDCNetRound.currentRound)) + " (after", timeSpent, ").")
	p.relayState.statistics.Report()

	//prepare for the next round
	nextRound := p.relayState.currentDCNetRound.currentRound + 1
	nilMessage := &REL_CLI_DOWNSTREAM_DATA{-1, make([]byte,0), false}
	p.relayState.currentDCNetRound = DCNetRound{nextRound, 0, 0, make(map[int]bool), make(map[int]bool), *nilMessage, time.Now()}
	p.relayState.CellCoder.DecodeStart(p.relayState.UpstreamCellSize, p.relayState.MessageHistory) //this empties the buffer, making them ready for a new round

	//we just sent the data down, initiating a round. Let's prevent being blocked by a dead client
	go p.checkIfRoundHasEndedAfterTimeOut_Phase1(p.relayState.currentDCNetRound.currentRound)

	// Test if we are doing an experiment, and if we need to stop at some point.
	if nextRound == int32(p.relayState.ExperimentRoundLimit) {
		log.Lvl1("Relay : Experiment round limit (", nextRound, ") reached")

		p.relayState.locks.expData.Lock() // Lock on experimental results
		// this can be set anywhere, anytime before
		p.relayState.ExperimentResultData = &struct {
			Data1 string
			Data2 []int
		}{
			"This is an experiment",
			[]int{0, -1, 1023},
		}
		p.relayState.ExperimentResultChannel <- p.relayState.ExperimentResultData

		p.relayState.locks.expData.Unlock() // Unlock experimental results

		// shut down everybody
		msg := ALL_ALL_SHUTDOWN{}
		p.Received_ALL_REL_SHUTDOWN(msg)
	}

	p.relayState.locks.trusteeBuffer.Lock() // Lock on trustee buffer

	// if we have buffered messages for next round, use them now, so whenever we receive a client message, the trustee's message are counted correctly
	if _, ok := p.relayState.bufferedTrusteeCiphers[nextRound]; ok {

		threshhold := (TRUSTEE_WINDOW_LOWER_LIMIT + 1) + RESUME_SENDING_CAPACITY_RATIO*(MAX_ALLOWED_TRUSTEE_CIPHERS_BUFFERED-(TRUSTEE_WINDOW_LOWER_LIMIT+1))

		for trusteeId, data := range p.relayState.bufferedTrusteeCiphers[nextRound].Data {
			// start decoding using this data
			log.Lvl3("Relay : using pre-cached DC-net cipher from trustee " + strconv.Itoa(trusteeId) + " for round " + strconv.Itoa(int(nextRound)))
			p.relayState.CellCoder.DecodeTrustee(data)
			p.relayState.currentDCNetRound.trusteeCipherCount++

			// Here is the control to regulate the trustees ciphers incase they should continue sending
			p.relayState.locks.cipherTracker.Lock() // Lock on cipherTracker
			p.relayState.trusteeCipherTracker[trusteeId]--
			currentCapacity := MAX_ALLOWED_TRUSTEE_CIPHERS_BUFFERED - p.relayState.trusteeCipherTracker[trusteeId] // Calculate the current capacity
			p.relayState.locks.cipherTracker.Unlock()                                                              // Unlock cipherTracker

			if currentCapacity >= int(threshhold) { // if the previous capacity was at the lower limit allowed
				toSend := &REL_TRU_TELL_RATE_CHANGE{currentCapacity}
				err := p.messageSender.SendToTrustee(trusteeId, toSend) // send the trustee informing them of the current capacity that has free'd up
				if err != nil {
					e := "Could not send REL_TRU_TELL_RATE_CHANGE to " + strconv.Itoa(trusteeId) + "-th trustee for round " + strconv.Itoa(int(p.relayState.currentDCNetRound.currentRound)) + ", error is " + err.Error()
					log.Error(e)
					p.relayState.locks.trusteeBuffer.Unlock() // Unlock trustee buffer
					p.relayState.locks.round.Unlock()         // Unlock DCRound
					p.relayState.locks.coder.Unlock()         // Unlock CellCoder
					return errors.New(e)
				} else {
					log.Lvl3("Relay : sent REL_TRU_TELL_RATE_CHANGE to " + strconv.Itoa(trusteeId) + "-th trustee for round " + strconv.Itoa(int(p.relayState.currentDCNetRound.currentRound)))
				}
			}
		}

		delete(p.relayState.bufferedTrusteeCiphers, nextRound)
	}

	p.relayState.locks.trusteeBuffer.Unlock() // Unlock trustee buffer

	p.relayState.locks.clientBuffer.Lock() // Lock on client buffer

	if _, ok := p.relayState.bufferedClientCiphers[nextRound]; ok {
		for clientId, data := range p.relayState.bufferedClientCiphers[nextRound].Data {
			// start decoding using this data
			log.Lvl3("Relay : using pre-cached DC-net cipher from client " + strconv.Itoa(clientId) + " for round " + strconv.Itoa(int(nextRound)))
			p.relayState.CellCoder.DecodeClient(data)
			p.relayState.currentDCNetRound.clientCipherCount++
		}

		delete(p.relayState.bufferedClientCiphers, nextRound)
	}

	p.relayState.locks.clientBuffer.Unlock() // Unlock client buffer
	p.relayState.locks.round.Unlock()        // Unlock DCRound
	p.relayState.locks.coder.Unlock()        // Unlock CellCoder

	return nil
}

/*
Received_TRU_REL_TELL_PK handles TRU_REL_TELL_PK messages. Those are sent by the trustees message when we connect them.
We do nothing, until we have received one per trustee; Then, we pack them in one message, and broadcast it to the clients.
*/
func (p *PriFiProtocol) Received_TRU_REL_TELL_PK(msg TRU_REL_TELL_PK) error {

	p.relayState.locks.state.Lock() // Lock on state
	// this can only happens in the state RELAY_STATE_COLLECTING_TRUSTEES_PKS
	if p.relayState.currentState != RELAY_STATE_COLLECTING_TRUSTEES_PKS {
		e := "Relay : Received a TRU_REL_TELL_PK, but not in state RELAY_STATE_COLLECTING_TRUSTEES_PKS, in state " + strconv.Itoa(int(p.relayState.currentState))
		log.Error(e)
		p.relayState.locks.state.Unlock() // Unlock state
		return errors.New(e)
	} else {
		p.relayState.locks.state.Unlock() // Unlock state
		log.Lvl3("Relay : received TRU_REL_TELL_PK")
	}

	p.relayState.locks.nTrusteePK.Lock() // Lock on nTrusteePKCollected
	p.relayState.locks.trustees.Lock()   // Lock on trustees

	p.relayState.trustees[msg.TrusteeId] = NodeRepresentation{msg.TrusteeId, true, msg.Pk, msg.Pk}
	p.relayState.nTrusteesPkCollected++

	log.Lvl2("Relay : received TRU_REL_TELL_PK (" + strconv.Itoa(p.relayState.nTrusteesPkCollected) + "/" + strconv.Itoa(p.relayState.nTrustees) + ")")

	// if we have them all...
	if p.relayState.nTrusteesPkCollected == p.relayState.nTrustees {
		p.relayState.locks.nTrusteePK.Unlock() // Unlock nTrusteePKCollected

		// prepare the message for the clients
		trusteesPk := make([]abstract.Point, p.relayState.nTrustees)
		for i := 0; i < p.relayState.nTrustees; i++ {
			trusteesPk[i] = p.relayState.trustees[i].PublicKey
		}
		p.relayState.locks.trustees.Unlock() // Unlock trustees

		// Send the pack to the clients
		toSend := &REL_CLI_TELL_TRUSTEES_PK{trusteesPk}
		for i := 0; i < p.relayState.nClients; i++ {
			err := p.messageSender.SendToClient(i, toSend)
			if err != nil {
				e := "Could not send REL_CLI_TELL_TRUSTEES_PK (" + strconv.Itoa(i) + "-th client), error is " + err.Error()
				log.Error(e)
				return errors.New(e)
			} else {
				log.Lvl3("Relay : sent REL_CLI_TELL_TRUSTEES_PK (" + strconv.Itoa(i) + "-th client)")
			}
		}

		p.relayState.locks.state.Lock() // Lock on state
		p.relayState.currentState = RELAY_STATE_COLLECTING_CLIENT_PKS
		p.relayState.locks.state.Unlock() // Unlock state
	} else {
		p.relayState.locks.trustees.Unlock()   // Unlock trustees
		p.relayState.locks.nTrusteePK.Unlock() // Unlock nTrusteePKCollected
	}

	return nil
}

/*
Received_CLI_REL_TELL_PK_AND_EPH_PK handles CLI_REL_TELL_PK_AND_EPH_PK messages.
Those are sent by the client to tell their identity.
We do nothing until we have collected one per client; then, we pack them in one message
and send them to the first trustee for it to Neff-Shuffle them.
*/
func (p *PriFiProtocol) Received_CLI_REL_TELL_PK_AND_EPH_PK(msg CLI_REL_TELL_PK_AND_EPH_PK) error {

	p.relayState.locks.state.Lock() // Lock on state
	// this can only happens in the state RELAY_STATE_COLLECTING_CLIENT_PKS
	if p.relayState.currentState != RELAY_STATE_COLLECTING_CLIENT_PKS {
		e := "Relay : Received a CLI_REL_TELL_PK_AND_EPH_PK, but not in state RELAY_STATE_COLLECTING_CLIENT_PKS, in state " + strconv.Itoa(int(p.relayState.currentState))
		log.Error(e)
		p.relayState.locks.state.Unlock() // Unlock state
		return errors.New(e)
	} else {
		p.relayState.locks.state.Unlock() // Unlock state
		log.Lvl3("Relay : received CLI_REL_TELL_PK_AND_EPH_PK")
	}

	p.relayState.locks.clients.Lock() // Lock on clients

	// collect this client information
	nextId := len(p.relayState.clients)
	newClient := NodeRepresentation{nextId, true, msg.Pk, msg.EphPk}

	p.relayState.clients = append(p.relayState.clients, newClient)

	// TODO : sanity check that we don't have twice the same client

	log.Lvl3("Relay : Received a CLI_REL_TELL_PK_AND_EPH_PK, registered client ID" + strconv.Itoa(nextId))

	log.Lvl2("Relay : received CLI_REL_TELL_PK_AND_EPH_PK (" + strconv.Itoa(len(p.relayState.clients)) + "/" + strconv.Itoa(p.relayState.nClients) + ")")

	// if we have collected all clients, continue
	if len(p.relayState.clients) == p.relayState.nClients {

		// prepare the arrays; pack the public keys and ephemeral public keys
		pks := make([]abstract.Point, p.relayState.nClients)
		ephPks := make([]abstract.Point, p.relayState.nClients)
		for i := 0; i < p.relayState.nClients; i++ {
			pks[i] = p.relayState.clients[i].PublicKey
			ephPks[i] = p.relayState.clients[i].EphemeralPublicKey
		}

		G := config.CryptoSuite.Scalar().One()

		// prepare the empty shuffle
		emptyG_s := make([]abstract.Scalar, p.relayState.nTrustees)
		emptyEphPks_s := make([][]abstract.Point, p.relayState.nTrustees)
		emptyProof_s := make([][]byte, p.relayState.nTrustees)
		emptySignature_s := make([][]byte, p.relayState.nTrustees)

		p.relayState.locks.shuffle.Lock() // Lock on Shuffle
		p.relayState.currentShuffleTranscript = NeffShuffleState{pks, emptyG_s, emptyEphPks_s, emptyProof_s, 0, emptySignature_s, 0}
		p.relayState.locks.shuffle.Unlock() // Unlock Shuffle

		// send to the 1st trustee
		toSend := &REL_TRU_TELL_CLIENTS_PKS_AND_EPH_PKS_AND_BASE{pks, ephPks, G}
		err := p.messageSender.SendToTrustee(0, toSend)
		if err != nil {
			e := "Could not send REL_TRU_TELL_CLIENTS_PKS_AND_EPH_PKS_AND_BASE (0-th iteration), error is " + err.Error()
			log.Error(e)
			p.relayState.locks.clients.Unlock() // Unlock clients
			return errors.New(e)
		} else {
			log.Lvl3("Relay : sent REL_TRU_TELL_CLIENTS_PKS_AND_EPH_PKS_AND_BASE (0-th iteration)")
		}

		// changing state
		p.relayState.locks.state.Lock() // Lock on state
		p.relayState.currentState = RELAY_STATE_COLLECTING_SHUFFLES
		p.relayState.locks.state.Unlock() // Unlock state
	}

	p.relayState.locks.clients.Unlock() // Unlock clients

	return nil
}

/*
Received_TRU_REL_TELL_NEW_BASE_AND_EPH_PKS handles TRU_REL_TELL_NEW_BASE_AND_EPH_PKS messages.
Those are sent by the trustees once they finished a Neff-Shuffle.
In that case, we forward the result to the next trustee.
We do nothing until the last trustee sends us this message.
When this happens, we pack a transcript, and broadcast it to all the trustees who will sign it.
*/
func (p *PriFiProtocol) Received_TRU_REL_TELL_NEW_BASE_AND_EPH_PKS(msg TRU_REL_TELL_NEW_BASE_AND_EPH_PKS) error {

	p.relayState.locks.state.Lock() // Lock on state
	// this can only happens in the state RELAY_STATE_COLLECTING_SHUFFLES
	if p.relayState.currentState != RELAY_STATE_COLLECTING_SHUFFLES {
		e := "Relay : Received a L_NEW_BASE_AND_EPH_PKS, but not in state RELAY_STATE_COLLECTING_SHUFFLES, in state " + strconv.Itoa(int(p.relayState.currentState))
		log.Error(e)
		p.relayState.locks.state.Unlock() // Unlock state
		return errors.New(e)
	} else {
		p.relayState.locks.state.Unlock() // Unlock state
		log.Lvl3("Relay : received TRU_REL_TELL_NEW_BASE_AND_EPH_PKS")
	}

	p.relayState.locks.shuffle.Lock() // Lock on Shuffle

	// store this shuffle's result in our transcript
	j := p.relayState.currentShuffleTranscript.nextFreeId_Proofs
	p.relayState.currentShuffleTranscript.G_s[j] = msg.NewBase
	p.relayState.currentShuffleTranscript.ephPubKeys_s[j] = msg.NewEphPks
	p.relayState.currentShuffleTranscript.proof_s[j] = msg.Proof

	p.relayState.currentShuffleTranscript.nextFreeId_Proofs = j + 1

	log.Lvl2("Relay : received TRU_REL_TELL_NEW_BASE_AND_EPH_PKS (" + strconv.Itoa(p.relayState.currentShuffleTranscript.nextFreeId_Proofs) + "/" + strconv.Itoa(p.relayState.nTrustees) + ")")

	// if we're still waiting on some trustees, send them the new shuffle
	if p.relayState.currentShuffleTranscript.nextFreeId_Proofs != p.relayState.nTrustees {

		pks := p.relayState.currentShuffleTranscript.ClientPublicKeys
		ephPks := msg.NewEphPks
		G := msg.NewBase

		// send to the i-th trustee
		toSend := &REL_TRU_TELL_CLIENTS_PKS_AND_EPH_PKS_AND_BASE{pks, ephPks, G}
		err := p.messageSender.SendToTrustee(j+1, toSend)
		if err != nil {
			e := "Could not send REL_TRU_TELL_CLIENTS_PKS_AND_EPH_PKS_AND_BASE (" + strconv.Itoa(j+1) + "-th iteration), error is " + err.Error()
			log.Error(e)
			p.relayState.locks.shuffle.Unlock() // Unlock Shuffle
			return errors.New(e)
		} else {
			log.Lvl3("Relay : sent REL_TRU_TELL_CLIENTS_PKS_AND_EPH_PKS_AND_BASE (" + strconv.Itoa(j+1) + "-th iteration)")
		}

		p.relayState.locks.shuffle.Unlock() // Unlock Shuffle

	} else {
		// if we have all the shuffles

		// pack transcript
		G_s := p.relayState.currentShuffleTranscript.G_s
		ephPublicKeys_s := p.relayState.currentShuffleTranscript.ephPubKeys_s
		proof_s := p.relayState.currentShuffleTranscript.proof_s

		p.relayState.locks.shuffle.Unlock() // Unlock Shuffle

		p.relayState.locks.trusteeBuffer.Lock() // Lock on trustee buffer
		p.relayState.locks.clientBuffer.Lock()  // Lock on client buffer

		// when receiving the next message (and after processing it), trustees will start sending data. Prepare to buffer it
		p.relayState.bufferedTrusteeCiphers = make(map[int32]BufferedCipher)
		p.relayState.bufferedClientCiphers = make(map[int32]BufferedCipher)

		p.relayState.locks.trusteeBuffer.Unlock() // Unlock trustee buffer
		p.relayState.locks.clientBuffer.Unlock()  // Unlock client buffer

		// broadcast to all trustees
		for j := 0; j < p.relayState.nTrustees; j++ {
			// send to the j-th trustee
			toSend := &REL_TRU_TELL_TRANSCRIPT{G_s, ephPublicKeys_s, proof_s}
			err := p.messageSender.SendToTrustee(j, toSend) // TODO : this should be the trustee X !
			if err != nil {
				e := "Could not send REL_TRU_TELL_TRANSCRIPT to " + strconv.Itoa(j+1) + "-th trustee, error is " + err.Error()
				log.Error(e)
				return errors.New(e)
			} else {
				log.Lvl3("Relay : sent REL_TRU_TELL_TRANSCRIPT to " + strconv.Itoa(j+1) + "-th trustee")
			}
		}

		p.relayState.locks.round.Lock() // Lock on DCRound
		p.relayState.locks.coder.Lock() // Lock on CellCoder
		p.relayState.locks.state.Lock() // Lock on state

		// prepare to collect the ciphers
		p.relayState.currentDCNetRound = DCNetRound{0, 0, 0, make(map[int]bool), make(map[int]bool), REL_CLI_DOWNSTREAM_DATA{}, time.Now()}
		p.relayState.CellCoder.DecodeStart(p.relayState.UpstreamCellSize, p.relayState.MessageHistory)

		// changing state
		p.relayState.currentState = RELAY_STATE_COLLECTING_SHUFFLE_SIGNATURES

		p.relayState.locks.state.Unlock() // Unlock state
		p.relayState.locks.coder.Unlock() // Unlock CellCoder
		p.relayState.locks.round.Unlock() // Unlock DCRound

	}

	return nil
}

/*
Received_TRU_REL_SHUFFLE_SIG handles TRU_REL_SHUFFLE_SIG messages.
Those contain the signature from the NeffShuffleS-transcript from one trustee.
We do nothing until we have all signatures; when we do, we pack those
in one message with the result of the Neff-Shuffle and send them to the clients.
When this is done, we are finally ready to communicate. We wait for the client's messages.
*/
func (p *PriFiProtocol) Received_TRU_REL_SHUFFLE_SIG(msg TRU_REL_SHUFFLE_SIG) error {

	p.relayState.locks.shuffle.Lock() // Lock on Shuffle
	p.relayState.locks.state.Lock()   // Lock on state

	defer p.relayState.locks.state.Unlock()   // Unlock state
	defer p.relayState.locks.shuffle.Unlock() // Unlock Shuffle

	// this can only happens in the state RELAY_STATE_COLLECTING_SHUFFLE_SIGNATURES
	if p.relayState.currentState != RELAY_STATE_COLLECTING_SHUFFLE_SIGNATURES {
		e := "Relay : Received a TRU_REL_SHUFFLE_SIG, but not in state RELAY_STATE_COLLECTING_SHUFFLE_SIGNATURES, in state " + strconv.Itoa(int(p.relayState.currentState))
		log.Error(e)
		return errors.New(e)
	} else {
		log.Lvl3("Relay : received TRU_REL_SHUFFLE_SIG")
	}

	// sanity check
	if msg.TrusteeId < 0 || msg.TrusteeId > len(p.relayState.currentShuffleTranscript.signatures_s) {
		e := "Relay : One of the following check failed : msg.TrusteeId >= 0 && msg.TrusteeId < len(p.relayState.currentShuffleTranscript.signatures_s) ; msg.TrusteeId = " + strconv.Itoa(msg.TrusteeId) + ";"
		log.Error(e)
		return errors.New(e)
	}

	// store this shuffle's signature in our transcript
	p.relayState.currentShuffleTranscript.signatures_s[msg.TrusteeId] = msg.Sig
	p.relayState.currentShuffleTranscript.signature_count++

	log.Lvl2("Relay : received TRU_REL_SHUFFLE_SIG (" + strconv.Itoa(p.relayState.currentShuffleTranscript.signature_count) + "/" + strconv.Itoa(p.relayState.nTrustees) + ")")

	// if we have all the signatures
	if p.relayState.currentShuffleTranscript.signature_count == p.relayState.nTrustees {

		// We could verify here before broadcasting to the clients, for performance (but this does not add security)

		// prepare the message for the clients
		lastPermutationIndex := p.relayState.nTrustees - 1
		G := p.relayState.currentShuffleTranscript.G_s[lastPermutationIndex]
		ephPks := p.relayState.currentShuffleTranscript.ephPubKeys_s[lastPermutationIndex]
		signatures := p.relayState.currentShuffleTranscript.signatures_s

		// changing state
		log.Lvl2("Relay : ready to communicate.")
		p.relayState.currentState = RELAY_STATE_COMMUNICATING

		// broadcast to all clients
		for i := 0; i < p.relayState.nClients; i++ {
			// send to the i-th client
			toSend := &REL_CLI_TELL_EPH_PKS_AND_TRUSTEES_SIG{G, ephPks, signatures} //TODO: remove from loop (it's loop independent)
			err := p.messageSender.SendToClient(i, toSend)
			if err != nil {
				e := "Could not send REL_CLI_TELL_EPH_PKS_AND_TRUSTEES_SIG to " + strconv.Itoa(i+1) + "-th client, error is " + err.Error()
				log.Error(e)
				return errors.New(e)
			} else {
				log.Lvl3("Relay : sent REL_CLI_TELL_EPH_PKS_AND_TRUSTEES_SIG to " + strconv.Itoa(i+1) + "-th client")
			}
		}

		//client will answer will CLI_REL_UPSTREAM_DATA. There is no data down on round 0. We set the following variable to 1 since the reception of CLI_REL_UPSTREAM_DATA decrements it.
		p.relayState.numberOfNonAckedDownstreamPackets = 1
	}

	return nil
}

/*
This first timeout happens after a short delay. Clients will not be considered disconnected yet,
but if we use UDP, it can mean that a client missed a broadcast, and we re-sent the message.
If the round was *not* done, we do another timeout (Phase 2), and then, clients/trustees will be considered
online if they didn't answer by that time.
*/
func (p *PriFiProtocol) checkIfRoundHasEndedAfterTimeOut_Phase1(roundId int32) {

	time.Sleep(5 * time.Second)

	p.relayState.locks.round.Lock() // Lock on round

	if p.relayState.currentDCNetRound.currentRound != roundId {
		//everything went well, it's great !
		p.relayState.locks.round.Unlock() // Unlock round
		return
	}

	p.relayState.locks.state.Lock() // Lock on state

	if p.relayState.currentState == RELAY_STATE_SHUTDOWN {
		//nothing to ensure in that case
		p.relayState.locks.round.Unlock() // Unlock round
		p.relayState.locks.state.Unlock() // Unlock state
		return
	}

	p.relayState.locks.state.Unlock() // Unlock state

	allGood := true

	p.relayState.locks.round.Lock() // Lock on round
	if p.relayState.currentDCNetRound.currentRound == roundId {
		log.Error("waitAndCheckIfClientsSentData : We seem to be stuck in round", roundId, ". Phase 1 timeout.")

		//check for the trustees
		for j := 0; j < p.relayState.nTrustees; j++ {

			p.relayState.locks.trustees.Lock() // Lock on trustees
			trusteeId := p.relayState.trustees[j].Id
			p.relayState.locks.trustees.Unlock() // Unlock trustees

			//if we miss some message...
			if !p.relayState.currentDCNetRound.trusteeCipherAck[trusteeId] {
				allGood = false
			}
		}

		//check for the clients
		for i := 0; i < p.relayState.nClients; i++ {

			p.relayState.locks.clients.Lock() // Lock on clients
			clientId := p.relayState.clients[i].Id
			p.relayState.locks.clients.Unlock() // Unlock clients

			//if we miss some message...
			if !p.relayState.currentDCNetRound.clientCipherAck[clientId] {
				allGood = false

				//If we're using UDP, client might have missed the broadcast, re-sending
				if p.relayState.UseUDP {
					log.Error("Relay : Client " + strconv.Itoa(clientId) + " didn't sent us is cipher for round " + strconv.Itoa(int(roundId)) + ". Phase 1 timeout. Re-sending...")
					err := p.messageSender.SendToClient(i, &p.relayState.currentDCNetRound.dataAlreadySent)
					if err != nil {
						e := "Could not send REL_CLI_DOWNSTREAM_DATA to " + strconv.Itoa(i+1) + "-th client for round " + strconv.Itoa(int(p.relayState.currentDCNetRound.currentRound)) + ", error is " + err.Error()
						log.Error(e)
					} else {
						log.Lvl3("Relay : sent REL_CLI_DOWNSTREAM_DATA to " + strconv.Itoa(i+1) + "-th client for round " + strconv.Itoa(int(p.relayState.currentDCNetRound.currentRound)))
					}
				}
			}
		}
	}
	p.relayState.locks.round.Unlock() // Unlock round

	if !allGood {
		//if we're not done (we miss data), wait another timeout, after which clients/trustees will be considered offline
		go p.checkIfRoundHasEndedAfterTimeOut_Phase2(roundId)
	}

	//this shouldn't happen frequently (it means that the timeout 1 was fired, but the round finished almost at the same time)
}

/*
This second timeout happens after a longer delay. Clients and trustees will be considered offline if they haven't send data yet
*/
func (p *PriFiProtocol) checkIfRoundHasEndedAfterTimeOut_Phase2(roundId int32) {

	time.Sleep(5 * time.Second)

	p.relayState.locks.round.Lock() // Lock on round
	if p.relayState.currentDCNetRound.currentRound != roundId {
		//everything went well, it's great !
		p.relayState.locks.round.Unlock() // Unlock round
		return
	}

	p.relayState.locks.state.Lock() // Lock on state
	if p.relayState.currentState == RELAY_STATE_SHUTDOWN {
		//nothing to ensure in that case
		p.relayState.locks.round.Unlock() // Unlock round
		p.relayState.locks.state.Unlock() // Unlock state
		return
	}
	p.relayState.locks.state.Unlock() // Unlock state

	clientsIds := make([]int, 0)
	trusteesIds := make([]int, 0)
	stuck := false

	if p.relayState.currentDCNetRound.currentRound == roundId {
		log.Error("waitAndCheckIfClientsSentData : We seem to be stuck in round", roundId, ". Phase 2 timeout.")
		stuck = true

		//check for the trustees
		for j := 0; j < p.relayState.nTrustees; j++ {

			p.relayState.locks.trustees.Lock() // Lock on trustees
			trusteeId := p.relayState.trustees[j].Id
			p.relayState.locks.trustees.Unlock() // Unlock trustees

			if !p.relayState.currentDCNetRound.trusteeCipherAck[trusteeId] {
				e := "Relay : Trustee " + strconv.Itoa(trusteeId) + " didn't sent us is cipher for round " + strconv.Itoa(int(roundId)) + ". Phase 2 timeout. This is unacceptable !"
				log.Error(e)

				trusteesIds = append(trusteesIds, trusteeId)
			}
		}

		//check for the clients
		for i := 0; i < p.relayState.nClients; i++ {

			p.relayState.locks.clients.Lock() // Lock on clients
			clientId := p.relayState.clients[i].Id
			p.relayState.locks.clients.Unlock() // Unlock clients

			if !p.relayState.currentDCNetRound.clientCipherAck[clientId] {
				e := "Relay : Client " + strconv.Itoa(clientId) + " didn't sent us is cipher for round " + strconv.Itoa(int(roundId)) + ". Phase 2 timeout. This is unacceptable !"
				log.Error(e)

				clientsIds = append(clientsIds, clientId)
			}
		}
	}
	p.relayState.locks.round.Unlock() // Unlock round

	if stuck {
		p.relayState.timeoutHandler(clientsIds, trusteesIds)
	}
}

func (p *PriFiProtocol) SetTimeoutHandler(handler func([]int, []int)) {
	p.relayState.timeoutHandler = handler
}<|MERGE_RESOLUTION|>--- conflicted
+++ resolved
@@ -56,7 +56,7 @@
 
 // Constants
 const CONTROL_LOOP_SLEEP_TIME = 1 * time.Second
-const PROCESSING_LOOP_SLEEP_TIME = 0 * time.Second
+const PROCESSING_LOOP_SLEEP_TIME = 1 * time.Second
 const INBETWEEN_CONFIG_SLEEP_TIME = 0 * time.Second
 const NEWCLIENT_CHECK_SLEEP_TIME = 10 * time.Millisecond
 const CLIENT_READ_TIMEOUT = 5 * time.Second
@@ -162,7 +162,6 @@
 	PriorityDataForClients   chan []byte
 	DataFromDCNet            chan []byte // VPN / SOCKS should read data from there !
 	DataOutputEnabled        bool        // If FALSE, nothing will be written to DataFromDCNet
-<<<<<<< HEAD
 	DownstreamCellSize                int
 	MessageHistory                    abstract.Cipher
 	Name                              string
@@ -182,27 +181,8 @@
 	ExperimentResultChannel           chan interface{}
 	ExperimentResultData              interface{}
 	locks                             lockPool
+	timeoutHandler		          func([]int, []int)
 	statistics                        *prifilog.BitrateStatistics
-=======
-	DownstreamCellSize       int
-	MessageHistory           abstract.Cipher
-	Name                     string
-	nClients                 int
-	nTrustees                int
-	nTrusteesPkCollected     int
-	privateKey               abstract.Scalar
-	PublicKey                abstract.Point
-	ExperimentRoundLimit     int
-	trustees                 []NodeRepresentation
-	UpstreamCellSize         int
-	UseDummyDataDown         bool
-	UseUDP                   bool
-	WindowSize               int
-	ExperimentResultChannel  chan interface{}
-	ExperimentResultData     interface{}
-	locks                    lockPool
-	timeoutHandler           func([]int, []int)
->>>>>>> 86f40c4b
 }
 
 /*
@@ -1137,7 +1117,6 @@
 
 	allGood := true
 
-	p.relayState.locks.round.Lock() // Lock on round
 	if p.relayState.currentDCNetRound.currentRound == roundId {
 		log.Error("waitAndCheckIfClientsSentData : We seem to be stuck in round", roundId, ". Phase 1 timeout.")
 
