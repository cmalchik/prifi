package relay

/*
PriFi Relay
************
This regroups the behavior of the PriFi relay.
Needs to be instantiated via the PriFiProtocol in prifi.go
Then, this file simple handle the answer to the different message kind :

- ALL_ALL_SHUTDOWN - kill this relay
- ALL_ALL_PARAMETERS (specialized into ALL_REL_PARAMETERS) - used to initialize the relay over the network / overwrite its configuration
- TRU_REL_TELL_PK - when a trustee connects, he tells us his public key
- CLI_REL_TELL_PK_AND_EPH_PK - when they receive the list of the trustees, each clients tells his identity. when we have all client's IDs,
								  we send them to the trustees to shuffle (Schedule protocol)
- TRU_REL_TELL_NEW_BASE_AND_EPH_PKS - when we receive the result of one shuffle, we forward it to the next trustee
- TRU_REL_SHUFFLE_SIG - when the shuffle has been done by all trustee, we send the transcript, and they answer with a signature, which we
						   broadcast to the clients
- CLI_REL_UPSTREAM_DATA - data for the DC-net
- REL_CLI_UDP_DOWNSTREAM_DATA - is NEVER received here, but casted to CLI_REL_UPSTREAM_DATA by messages.go
- TRU_REL_DC_CIPHER - data for the DC-net

local functions :

ConnectToTrustees() - simple helper
finalizeUpstreamData() - called after some Receive_CLI_REL_UPSTREAM_DATA, when we have all ciphers.
sendDownstreamData() - called after a finalizeUpstreamData(), to continue the communication
checkIfRoundHasEndedAfterTimeOut_Phase1() - called by sendDownstreamData(), which starts a new round. After some short time, if the round hasn't changed, and we used UDP,
											   retransmit messages to client over TCP
checkIfRoundHasEndedAfterTimeOut_Phase2() - called by checkIfRoundHasEndedAfterTimeOut_Phase1(). After some long time, entities that didn't send us data should be
considered disconnected

*/

import (
	"encoding/binary"
	"errors"
	"strconv"
	"time"

	"github.com/lbarman/prifi/prifi-lib/net"
	socks "github.com/lbarman/prifi/prifi-socks"
	"github.com/lbarman/prifi/utils/timing"
	"gopkg.in/dedis/crypto.v0/abstract"
	"gopkg.in/dedis/onet.v1/log"
	"github.com/lbarman/prifi/prifi-lib/config"
)

/*
Received_ALL_REL_SHUTDOWN handles ALL_REL_SHUTDOWN messages.
When we receive this message, we should warn other protocol participants and clean resources.
*/
func (p *PriFiLibRelayInstance) Received_ALL_ALL_SHUTDOWN(msg net.ALL_ALL_SHUTDOWN) error {
	log.Lvl1("Relay : Received a SHUTDOWN message. ")

	p.stateMachine.ChangeState("SHUTDOWN")

	msg2 := &net.ALL_ALL_SHUTDOWN{}

	var err error

	// Send this shutdown to all trustees
	for j := 0; j < p.relayState.nTrustees; j++ {
		p.messageSender.SendToTrusteeWithLog(j, msg2, "")
	}

	// Send this shutdown to all clients
	for j := 0; j < p.relayState.nClients; j++ {
		p.messageSender.SendToClientWithLog(j, msg2, "")
	}

	// TODO : stop all go-routines we created

	return err
}

/*
Received_ALL_REL_PARAMETERS handles ALL_REL_PARAMETERS.
It initializes the relay with the parameters contained in the message.
*/
func (p *PriFiLibRelayInstance) Received_ALL_ALL_PARAMETERS(msg net.ALL_ALL_PARAMETERS_NEW) error {

	startNow := msg.BoolValueOrElse("StartNow", false)
	nTrustees := msg.IntValueOrElse("NTrustees", p.relayState.nTrustees)
	nClients := msg.IntValueOrElse("NClients", p.relayState.nClients)
	upCellSize := msg.IntValueOrElse("UpstreamCellSize", p.relayState.UpstreamCellSize)
	downCellSize := msg.IntValueOrElse("DownstreamCellSize", p.relayState.DownstreamCellSize)
	windowSize := msg.IntValueOrElse("WindowSize", p.relayState.WindowSize)
	useDummyDown := msg.BoolValueOrElse("UseDummyDataDown", p.relayState.UseDummyDataDown)
	reportingLimit := msg.IntValueOrElse("ExperimentRoundLimit", p.relayState.ExperimentRoundLimit)
	useUDP := msg.BoolValueOrElse("UseUDP", p.relayState.UseUDP)

	p.relayState.clients = make([]NodeRepresentation, nClients)
	p.relayState.trustees = make([]NodeRepresentation, nTrustees)
	p.relayState.nClients = nClients
	p.relayState.nTrustees = nTrustees
	p.relayState.nTrusteesPkCollected = 0
	p.relayState.nClientsPkCollected = 0
	p.relayState.ExperimentRoundLimit = reportingLimit
	p.relayState.UpstreamCellSize = upCellSize
	p.relayState.DownstreamCellSize = downCellSize
	p.relayState.UseDummyDataDown = useDummyDown
	p.relayState.UseUDP = useUDP
	p.relayState.bufferManager.Init(nClients, nTrustees)
	p.relayState.nextDownStreamRoundToSend = int32(1) //since first round is half-round
	p.relayState.WindowSize = windowSize
	p.relayState.numberOfNonAckedDownstreamPackets = 0
<<<<<<< HEAD
	p.relayState.MessageHistory = config.CryptoSuite.Cipher([]byte("DCCipher")) //XXX different initialization ? just needs to be a []byte with some data (not only 0s) and same as clients
	p.relayState.vkeys = make([][]byte,nTrustees)

	//placeholder
	p.relayState.nVkeysCollected = 0
=======
	p.relayState.dcnetRoundManager = NewDCNetRoundManager(windowSize)
>>>>>>> bdad6a43

	//this should be in NewRelayState, but we need p
	if !p.relayState.bufferManager.DoSendStopResumeMessages {
		//Add rate-limiting component to buffer manager
		stopFn := func(trusteeID int) {
			toSend := &net.REL_TRU_TELL_RATE_CHANGE{WindowCapacity: 0}
			p.messageSender.SendToTrusteeWithLog(trusteeID, toSend, "(trustee "+strconv.Itoa(trusteeID)+")")
		}
		resumeFn := func(trusteeID int) {
			toSend := &net.REL_TRU_TELL_RATE_CHANGE{WindowCapacity: 1}
			p.messageSender.SendToTrusteeWithLog(trusteeID, toSend, "(trustee "+strconv.Itoa(trusteeID)+")")
		}
		p.relayState.bufferManager.AddRateLimiter(TRUSTEE_CACHE_LOWBOUND, TRUSTEE_CACHE_HIGHBOUND, stopFn, resumeFn)
	}

	log.Lvlf3("%+v\n", p.relayState)
	log.Lvl1("Relay has been initialized by message; StartNow is", startNow)

	// Broadcast those parameters to the other nodes, then tell the trustees which ID they are.
	if startNow {
		p.stateMachine.ChangeState("COLLECTING_TRUSTEES_PKS")
		p.BroadcastParameters()
	}
	log.Lvl1("Relay setup done, and setup sent to the trustees.")

	return nil
}

// ConnectToTrustees connects to the trustees and initializes them with default parameters.
func (p *PriFiLibRelayInstance) BroadcastParameters() error {

	// Craft default parameters
	msg := new(net.ALL_ALL_PARAMETERS_NEW)
	msg.Add("NClients", p.relayState.nClients)
	msg.Add("NTrustees", p.relayState.nTrustees)
	msg.Add("StartNow", true)
	msg.Add("UpstreamCellSize", p.relayState.UpstreamCellSize)
	msg.ForceParams = true

	// Send those parameters to all trustees
	for j := 0; j < p.relayState.nTrustees; j++ {

		// The ID is unique !
		msg.Add("NextFreeTrusteeID", j)
		p.messageSender.SendToTrusteeWithLog(j, msg, "")
	}

	// Send those parameters to all trustees
	for j := 0; j < p.relayState.nClients; j++ {

		// The ID is unique !
		msg.Add("NextFreeClientID", j)
		p.messageSender.SendToClientWithLog(j, msg, "")
	}

	return nil
}

/*
Received_CLI_REL_UPSTREAM_DATA handles CLI_REL_UPSTREAM_DATA messages and is part of PriFi's main loop.
This is what happens in one round, for the relay. We receive some upstream data.
If we have collected data from all entities for this round, we can call DecodeCell() and get the output.
If we get data for another round (in the future) we should buffer it.
If we finished a round (we had collected all data, and called DecodeCell()), we need to finish the round by sending some data down.
Either we send something from the SOCKS/VPN buffer, or we answer the latency-test message if we received any, or we send 1 bit.
*/
func (p *PriFiLibRelayInstance) Received_CLI_REL_UPSTREAM_DATA(msg net.CLI_REL_UPSTREAM_DATA) error {

	timing.StartMeasure("dcnet-add")
	p.relayState.bufferManager.AddClientCipher(msg.RoundID, msg.ClientID, msg.Data)
	timeMs := timing.StopMeasure("dcnet-add").Nanoseconds() / 1e6
	p.relayState.timeStatistics["dcnet-add"].AddTime(timeMs)

	if p.relayState.bufferManager.HasAllCiphersForCurrentRound() {

		timeMs := timing.StopMeasure("waiting-on-someone").Nanoseconds() / 1e6
		p.relayState.timeStatistics["waiting-on-clients"].AddTime(timeMs)

		log.Lvl3("Relay has collected all ciphers for round", p.relayState.dcnetRoundManager.CurrentRound(), ", decoding...")
		p.finalizeUpstreamData()

		//one round has just passed !
		// sleep so it does not go too fast for debug
		time.Sleep(PROCESSING_LOOP_SLEEP_TIME)

		// send the data down
		for i := p.relayState.numberOfNonAckedDownstreamPackets; i < p.relayState.WindowSize; i++ {
			log.Lvl3("Relay : Gonna send, non-acked packets is", p.relayState.numberOfNonAckedDownstreamPackets, "(window is", p.relayState.WindowSize, ")")
			p.sendDownstreamData()
		}
	}

	return nil
}

/*
Received_TRU_REL_DC_CIPHER handles TRU_REL_DC_CIPHER messages. Those contain a DC-net cipher from a Trustee.
If it's for this round, we call decode on it, and remember we received it.
If for a future round we need to Buffer it.
*/
func (p *PriFiLibRelayInstance) Received_TRU_REL_DC_CIPHER(msg net.TRU_REL_DC_CIPHER) error {
	timing.StartMeasure("dcnet-add")
	p.relayState.bufferManager.AddTrusteeCipher(msg.RoundID, msg.TrusteeID, msg.Data)
	timeMs := timing.StopMeasure("dcnet-add").Nanoseconds() / 1e6
	p.relayState.timeStatistics["dcnet-add"].AddTime(timeMs)

	if p.relayState.bufferManager.HasAllCiphersForCurrentRound() {

		timeMs := timing.StopMeasure("waiting-on-someone").Nanoseconds() / 1e6
		p.relayState.timeStatistics["waiting-on-trustees"].AddTime(timeMs)

		log.Lvl3("Relay has collected all ciphers for round", p.relayState.dcnetRoundManager.CurrentRound(), ", decoding...")
		p.finalizeUpstreamData()

		// send the data down
		for i := p.relayState.numberOfNonAckedDownstreamPackets; i < p.relayState.WindowSize; i++ {
			log.Lvl3("Relay : Gonna send, non-acked packets is", p.relayState.numberOfNonAckedDownstreamPackets, "(window is", p.relayState.WindowSize, ")")
			p.sendDownstreamData()
		}
	}

	return nil
}

/*
finalizeUpstreamData is simply called when the Relay has received all ciphertexts (one per client, one per trustee),
and is ready to finalize the
DC-net round by XORing everything together.
If it's a latency-test message, we send it back to the clients.
If we use SOCKS/VPN, give them the data.
*/
func (p *PriFiLibRelayInstance) finalizeUpstreamData() error {

	// we decode the DC-net cell
	timing.StartMeasure("dcnet-decode")
	clientSlices, trusteesSlices, err := p.relayState.bufferManager.FinalizeRound()
	if err != nil {
		return err
	}

	//decode all clients and trustees
	for _, s := range clientSlices {
		p.relayState.CellCoder.DecodeClient(s)
	}
	for _, s := range trusteesSlices {
		p.relayState.CellCoder.DecodeTrustee(s)
	}
	upstreamPlaintext := p.relayState.CellCoder.DecodeCell()
	timeMs := timing.StopMeasure("dcnet-decode").Nanoseconds() / 1e6
	p.relayState.timeStatistics["dcnet-decode"].AddTime(timeMs)

	p.relayState.bitrateStatistics.AddUpstreamCell(int64(len(upstreamPlaintext)))

	// check if we have a latency test message
	if len(upstreamPlaintext) >= 2 {
		pattern := int(binary.BigEndian.Uint16(upstreamPlaintext[0:2]))
		if pattern == 43690 { // 1010101010101010
			// then, we simply have to send it down
			// log.Info("Relay noticed a latency-test message on round", p.relayState.dcnetRoundManager.CurrentRound())
			p.relayState.PriorityDataForClients <- upstreamPlaintext
		}
	}

	if upstreamPlaintext == nil {
		// empty upstream cell
		p.roundFinished()
		return nil
	}

	if len(upstreamPlaintext) != p.relayState.UpstreamCellSize {
		e := "Relay : DecodeCell produced wrong-size payload, " + strconv.Itoa(len(upstreamPlaintext)) + "!=" + strconv.Itoa(p.relayState.UpstreamCellSize)
		log.Error(e)
		return errors.New(e)
	}

	timing.StartMeasure("socks-out")
	if p.relayState.DataOutputEnabled {
		packetType, _, _, _ := socks.ParseSocksHeaderFromBytes(upstreamPlaintext)

		switch packetType {
		case socks.SocksData, socks.SocksConnect, socks.StallCommunication, socks.ResumeCommunication:
			p.relayState.DataFromDCNet <- upstreamPlaintext

		default:
			break
		}

	}
	timeMs = timing.StopMeasure("socks-out").Nanoseconds() / 1e6
	p.relayState.timeStatistics["socks-out"].AddTime(timeMs)

	p.roundFinished(p.relayState.dcnetRoundManager.CurrentRound())

	return nil
}

/*
sendDownstreamData is simply called when the Relay has processed the upstream cell from all clients, and is ready to finalize the round by sending the data down.
If it's a latency-test message, we send it back to the clients.
If we use SOCKS/VPN, give them the data.
Since after this function, we'll start receiving data for the next round, if we have buffered data for this next round, tell the state that we
have the data already (and we're not waiting on it). Clean the old data.
*/
func (p *PriFiLibRelayInstance) sendDownstreamData() error {

	var downstreamCellContent []byte

	select {
	case downstreamCellContent = <-p.relayState.PriorityDataForClients:
		log.Lvl3("Relay : We have some priority data for the clients")
	// TODO : maybe we can pack more than one message here ?

	default:

	}

	// only if we don't have priority data for clients
	if downstreamCellContent == nil {
		select {

		// either select data from the data we have to send, if any
		case downstreamCellContent = <-p.relayState.DataForClients:
			log.Error("Relay : We have some real data for the clients. ")

		default:
			downstreamCellContent = make([]byte, 1)
			log.Lvl3("Relay : Sending 1bit down. ")
		}
	}

	// if we want to use dummy data down, pad to the correct size
	if p.relayState.UseDummyDataDown && len(downstreamCellContent) < p.relayState.DownstreamCellSize {
		data := make([]byte, p.relayState.DownstreamCellSize)
		copy(data[0:], downstreamCellContent)
		downstreamCellContent = data
	}

	// TODO : if something went wrong before, this flag should be used to warn the clients that the config has changed

	flagResync := false
	log.Lvl3("Relay is gonna broadcast messages for round " + strconv.Itoa(int(p.relayState.nextDownStreamRoundToSend)) + ".")

	toSend := &net.REL_CLI_DOWNSTREAM_DATA{
		RoundID:    p.relayState.nextDownStreamRoundToSend,
		Data:       downstreamCellContent,
		FlagResync: flagResync}
	p.relayState.dcnetRoundManager.OpenRound(p.relayState.nextDownStreamRoundToSend)
	p.relayState.dcnetRoundManager.SetDataAlreadySent(p.relayState.nextDownStreamRoundToSend, toSend)

	timing.StartMeasure("sending-data")
	if !p.relayState.UseUDP {
		// broadcast to all clients
		for i := 0; i < p.relayState.nClients; i++ {
			//send to the i-th client
			p.messageSender.SendToClientWithLog(i, toSend, "(client "+strconv.Itoa(i)+", round "+strconv.Itoa(int(p.relayState.nextDownStreamRoundToSend))+")")
		}

		p.relayState.bitrateStatistics.AddDownstreamCell(int64(len(downstreamCellContent)))
	} else {
		toSend2 := &net.REL_CLI_DOWNSTREAM_DATA_UDP{REL_CLI_DOWNSTREAM_DATA: *toSend}
		p.messageSender.BroadcastToAllClientsWithLog(toSend2, "(UDP broadcast, round "+strconv.Itoa(int(p.relayState.nextDownStreamRoundToSend))+")")

		p.relayState.bitrateStatistics.AddDownstreamUDPCell(int64(len(downstreamCellContent)), p.relayState.nClients)
	}

	timeMs := timing.StopMeasure("sending-data").Nanoseconds() / 1e6
	p.relayState.timeStatistics["sending-data"].AddTime(timeMs)
	timing.StartMeasure("waiting-on-someone")

	log.Lvl3("Relay is done broadcasting messages for round " + strconv.Itoa(int(p.relayState.nextDownStreamRoundToSend)) + ".")

	p.relayState.nextDownStreamRoundToSend++
	p.relayState.numberOfNonAckedDownstreamPackets++

	return nil
}

func (p *PriFiLibRelayInstance) collectExperimentResult(str string) {
	if str == "" {
		return
	}

	// if this is not an experiment, simply return
	if p.relayState.ExperimentRoundLimit == -1 {
		return
	}

	p.relayState.ExperimentResultData = append(p.relayState.ExperimentResultData, str)
}

func (p *PriFiLibRelayInstance) roundFinished(roundID int32) error {

	timing.StartMeasure("round-transition")
	p.relayState.numberOfNonAckedDownstreamPackets--

	log.Lvl2("Relay finished round "+strconv.Itoa(int(roundID))+" (after", p.relayState.dcnetRoundManager.TimeSpentInRound(roundID), ").")
	p.collectExperimentResult(p.relayState.bitrateStatistics.Report())
	timeSpent := p.relayState.dcnetRoundManager.TimeSpentInRound(roundID)
	p.relayState.timeStatistics["round-duration"].AddTime(timeSpent.Nanoseconds() / 1e6) //ms
	for k, v := range p.relayState.timeStatistics {
		p.collectExperimentResult(v.ReportWithInfo(k))
	}

	//prepare for the next round
	p.relayState.dcnetRoundManager.CloseRound(roundID)
	p.relayState.CellCoder.DecodeStart(p.relayState.UpstreamCellSize, p.relayState.MessageHistory) //this empties the buffer, making them ready for a new round

	//we just sent the data down, initiating a round. Let's prevent being blocked by a dead client
	go p.checkIfRoundHasEndedAfterTimeOut_Phase1(p.relayState.dcnetRoundManager.CurrentRound())

	// Test if we are doing an experiment, and if we need to stop at some point.
	newRound := p.relayState.dcnetRoundManager.CurrentRound()
	if newRound == int32(p.relayState.ExperimentRoundLimit) {
		log.Lvl1("Relay : Experiment round limit (", newRound, ") reached")
		p.relayState.ExperimentResultChannel <- p.relayState.ExperimentResultData

		// shut down everybody
		msg := net.ALL_ALL_SHUTDOWN{}
		p.Received_ALL_ALL_SHUTDOWN(msg)
	}

	timeMs := timing.StopMeasure("round-transition").Nanoseconds() / 1e6
	p.relayState.timeStatistics["round-transition"].AddTime(timeMs)
	return nil
}

/*
Received_TRU_REL_TELL_PK handles TRU_REL_TELL_PK messages. Those are sent by the trustees message when we connect them.
We do nothing, until we have received one per trustee; Then, we pack them in one message, and broadcast it to the clients.
*/
func (p *PriFiLibRelayInstance) Received_TRU_REL_TELL_PK(msg net.TRU_REL_TELL_PK) error {

	p.relayState.trustees[msg.TrusteeID] = NodeRepresentation{msg.TrusteeID, true, msg.Pk, msg.Pk}
	p.relayState.nTrusteesPkCollected++

	log.Lvl2("Relay : received TRU_REL_TELL_PK (" + strconv.Itoa(p.relayState.nTrusteesPkCollected) + "/" + strconv.Itoa(p.relayState.nTrustees) + ")")

	// if we have them all...
	if p.relayState.nTrusteesPkCollected == p.relayState.nTrustees {

		// prepare the message for the clients
		trusteesPk := make([]abstract.Point, p.relayState.nTrustees)
		for i := 0; i < p.relayState.nTrustees; i++ {
			trusteesPk[i] = p.relayState.trustees[i].PublicKey
		}

		// Send the pack to the clients
		toSend := &net.REL_CLI_TELL_TRUSTEES_PK{Pks: trusteesPk}
		for i := 0; i < p.relayState.nClients; i++ {
			p.messageSender.SendToClientWithLog(i, toSend, "(client "+strconv.Itoa(i)+")")
		}



		p.stateMachine.ChangeState("COLLECTING_CLIENT_PKS")
	}
	return nil
}

/*
Received_CLI_REL_TELL_PK_AND_EPH_PK handles CLI_REL_TELL_PK_AND_EPH_PK messages.
Those are sent by the client to tell their identity.
We do nothing until we have collected one per client; then, we pack them in one message
and send them to the first trustee for it to Neff-Shuffle them.
*/
func (p *PriFiLibRelayInstance) Received_CLI_REL_TELL_PK_AND_EPH_PK(msg net.CLI_REL_TELL_PK_AND_EPH_PK) error {

	p.relayState.clients[msg.ClientID] = NodeRepresentation{msg.ClientID, true, msg.Pk, msg.EphPk}
	p.relayState.nClientsPkCollected++

	log.Lvl2("Relay : received CLI_REL_TELL_PK_AND_EPH_PK (" + strconv.Itoa(p.relayState.nClientsPkCollected) + "/" + strconv.Itoa(p.relayState.nClients) + ")")

	// if we have collected all clients, continue
	if p.relayState.nClientsPkCollected == p.relayState.nClients {

		p.relayState.neffShuffle.Init(p.relayState.nTrustees)

		for i := 0; i < p.relayState.nClients; i++ {
			p.relayState.neffShuffle.AddClient(p.relayState.clients[i].EphemeralPublicKey)
		}

		msg, trusteeID, err := p.relayState.neffShuffle.SendToNextTrustee()
		if err != nil {
			e := "Could not do p.relayState.neffShuffle.SendToNextTrustee, error is " + err.Error()
			log.Error(e)
			return errors.New(e)
		}
		toSend := msg.(*net.REL_TRU_TELL_CLIENTS_PKS_AND_EPH_PKS_AND_BASE)

		//todo: fix this. The neff shuffle now stores twices the ephemeral public keys
		toSend.Pks = make([]abstract.Point, p.relayState.nClients)
		for i := 0; i < p.relayState.nClients; i++ {
			toSend.Pks[i] = p.relayState.clients[i].PublicKey
		}

		// send to the 1st trustee
		p.messageSender.SendToTrusteeWithLog(trusteeID, toSend, "(0-th iteration)")

		p.stateMachine.ChangeState("COLLECTING_SHUFFLES")

		timing.StopMeasure("Resync")
	}

	return nil
}

/*
Received_TRU_REL_TELL_NEW_BASE_AND_EPH_PKS handles TRU_REL_TELL_NEW_BASE_AND_EPH_PKS messages.
Those are sent by the trustees once they finished a Neff-Shuffle.
In that case, we forward the result to the next trustee.
We do nothing until the last trustee sends us this message.
When this happens, we pack a transcript, and broadcast it to all the trustees who will sign it.
*/
func (p *PriFiLibRelayInstance) Received_TRU_REL_TELL_NEW_BASE_AND_EPH_PKS(msg net.TRU_REL_TELL_NEW_BASE_AND_EPH_PKS) error {

	p.relayState.vkeys[p.relayState.nVkeysCollected] = msg.Vkey
	p.relayState.nVkeysCollected++
	done, err := p.relayState.neffShuffle.ReceivedShuffleFromTrustee(msg.NewBase, msg.NewEphPks, msg.Proof)
	if err != nil {
		e := "Relay : error in p.relayState.neffShuffle.ReceivedShuffleFromTrustee " + err.Error()
		log.Error(e)
		return errors.New(e)
	}

	// if we're still waiting on some trustees, send them the new shuffle
	if !done {

		msg, trusteeID, err := p.relayState.neffShuffle.SendToNextTrustee()
		if err != nil {
			e := "Could not do p.relayState.neffShuffle.SendToNextTrustee, error is " + err.Error()
			log.Error(e)
			return errors.New(e)
		}
		toSend := msg.(*net.REL_TRU_TELL_CLIENTS_PKS_AND_EPH_PKS_AND_BASE)

		//todo: fix this. The neff shuffle now stores twices the ephemeral public keys
		toSend.Pks = make([]abstract.Point, p.relayState.nClients)
		for i := 0; i < p.relayState.nClients; i++ {
			toSend.Pks[i] = p.relayState.clients[i].PublicKey
		}

		// send to the i-th trustee
		p.messageSender.SendToTrusteeWithLog(trusteeID, toSend, "("+strconv.Itoa(trusteeID)+"-th iteration)")

	} else {
		// if we have all the shuffles

		msg, err := p.relayState.neffShuffle.SendTranscript()
		if err != nil {
			e := "Could not do p.relayState.neffShuffle.SendTranscript(), error is " + err.Error()
			log.Error(e)
			return errors.New(e)
		}

		toSend := msg.(*net.REL_TRU_TELL_TRANSCRIPT)

		// broadcast to all trustees
		for j := 0; j < p.relayState.nTrustees; j++ {
			// send to the j-th trustee
			p.messageSender.SendToTrusteeWithLog(j, toSend, "(trustee "+strconv.Itoa(j+1)+")")
		}

		p.relayState.CellCoder.RelaySetup(config.CryptoSuite, p.relayState.vkeys)

		// prepare to collect the ciphers
		p.relayState.dcnetRoundManager.OpenRound(0)
		p.relayState.CellCoder.DecodeStart(p.relayState.UpstreamCellSize, p.relayState.MessageHistory)

		p.stateMachine.ChangeState("COLLECTING_SHUFFLE_SIGNATURES")

	}

	return nil
}

/*
Received_TRU_REL_SHUFFLE_SIG handles TRU_REL_SHUFFLE_SIG messages.
Those contain the signature from the NeffShuffleS-transcript from one trustee.
We do nothing until we have all signatures; when we do, we pack those
in one message with the result of the Neff-Shuffle and send them to the clients.
When this is done, we are finally ready to communicate. We wait for the client's messages.
*/
func (p *PriFiLibRelayInstance) Received_TRU_REL_SHUFFLE_SIG(msg net.TRU_REL_SHUFFLE_SIG) error {

	done, err := p.relayState.neffShuffle.ReceivedSignatureFromTrustee(msg.TrusteeID, msg.Sig)
	if err != nil {
		e := "Could not do p.relayState.neffShuffle.ReceivedSignatureFromTrustee(), error is " + err.Error()
		log.Error(e)
		return errors.New(e)
	}

	// if we have all the signatures
	if done {
		trusteesPks := make([]abstract.Point, p.relayState.nTrustees)
		i := 0
		for _, v := range p.relayState.trustees {
			trusteesPks[i] = v.PublicKey
			i++
		}

		toSend5, err := p.relayState.neffShuffle.VerifySigsAndSendToClients(trusteesPks)
		if err != nil {
			e := "Could not do p.relayState.neffShuffle.VerifySigsAndSendToClients(), error is " + err.Error()
			log.Error(e)
			return errors.New(e)
		}
		msg := toSend5.(*net.REL_CLI_TELL_EPH_PKS_AND_TRUSTEES_SIG)
		// changing state
		log.Lvl2("Relay : ready to communicate.")
		p.stateMachine.ChangeState("COMMUNICATING")

		// broadcast to all clients
		for i := 0; i < p.relayState.nClients; i++ {
			// send to the i-th client
			p.messageSender.SendToClientWithLog(i, msg, "(client "+strconv.Itoa(i+1)+")")
		}

		//client will answer will CLI_REL_UPSTREAM_DATA. There is no data down on round 0. We set the following variable to 1 since the reception of CLI_REL_UPSTREAM_DATA decrements it.
		p.relayState.numberOfNonAckedDownstreamPackets = 1
	}

	return nil
}<|MERGE_RESOLUTION|>--- conflicted
+++ resolved
@@ -42,7 +42,6 @@
 	"github.com/lbarman/prifi/utils/timing"
 	"gopkg.in/dedis/crypto.v0/abstract"
 	"gopkg.in/dedis/onet.v1/log"
-	"github.com/lbarman/prifi/prifi-lib/config"
 )
 
 /*
@@ -104,15 +103,12 @@
 	p.relayState.nextDownStreamRoundToSend = int32(1) //since first round is half-round
 	p.relayState.WindowSize = windowSize
 	p.relayState.numberOfNonAckedDownstreamPackets = 0
-<<<<<<< HEAD
 	p.relayState.MessageHistory = config.CryptoSuite.Cipher([]byte("DCCipher")) //XXX different initialization ? just needs to be a []byte with some data (not only 0s) and same as clients
 	p.relayState.vkeys = make([][]byte,nTrustees)
 
 	//placeholder
 	p.relayState.nVkeysCollected = 0
-=======
 	p.relayState.dcnetRoundManager = NewDCNetRoundManager(windowSize)
->>>>>>> bdad6a43
 
 	//this should be in NewRelayState, but we need p
 	if !p.relayState.bufferManager.DoSendStopResumeMessages {
@@ -354,7 +350,6 @@
 
 	flagResync := false
 	log.Lvl3("Relay is gonna broadcast messages for round " + strconv.Itoa(int(p.relayState.nextDownStreamRoundToSend)) + ".")
-
 	toSend := &net.REL_CLI_DOWNSTREAM_DATA{
 		RoundID:    p.relayState.nextDownStreamRoundToSend,
 		Data:       downstreamCellContent,
@@ -464,8 +459,6 @@
 		for i := 0; i < p.relayState.nClients; i++ {
 			p.messageSender.SendToClientWithLog(i, toSend, "(client "+strconv.Itoa(i)+")")
 		}
-
-
 
 		p.stateMachine.ChangeState("COLLECTING_CLIENT_PKS")
 	}
