package relay

/*
PriFi Relay
************
This regroups the behavior of the PriFi relay.
Needs to be instantiated via the PriFiProtocol in prifi.go
Then, this file simple handle the answer to the different message kind :

- ALL_ALL_SHUTDOWN - kill this relay
- ALL_ALL_PARAMETERS (specialized into ALL_REL_PARAMETERS) - used to initialize the relay over the network / overwrite its configuration
- TRU_REL_TELL_PK - when a trustee connects, he tells us his public key
- CLI_REL_TELL_PK_AND_EPH_PK - when they receive the list of the trustees, each clients tells his identity. when we have all client's IDs,
								  we send them to the trustees to shuffle (Schedule protocol)
- TRU_REL_TELL_NEW_BASE_AND_EPH_PKS - when we receive the result of one shuffle, we forward it to the next trustee
- TRU_REL_SHUFFLE_SIG - when the shuffle has been done by all trustee, we send the transcript, and they answer with a signature, which we
						   broadcast to the clients
- CLI_REL_UPSTREAM_DATA - data for the DC-net
- REL_CLI_UDP_DOWNSTREAM_DATA - is NEVER received here, but casted to CLI_REL_UPSTREAM_DATA by messages.go
- TRU_REL_DC_CIPHER - data for the DC-net

local functions :

ConnectToTrustees() - simple helper
finalizeUpstreamData() - called after some Receive_CLI_REL_UPSTREAM_DATA, when we have all ciphers.
sendDownstreamData() - called after a finalizeUpstreamData(), to continue the communication
checkIfRoundHasEndedAfterTimeOut_Phase1() - called by sendDownstreamData(), which starts a new round. After some short time, if the round hasn't changed, and we used UDP,
											   retransmit messages to client over TCP
checkIfRoundHasEndedAfterTimeOut_Phase2() - called by checkIfRoundHasEndedAfterTimeOut_Phase1(). After some long time, entities that didn't send us data should be
considered disconnected

*/

import (
	"encoding/binary"
	"errors"
	"strconv"
	"time"

	"github.com/lbarman/prifi/prifi-lib/config"
	"github.com/lbarman/prifi/prifi-lib/dcnet"
	"github.com/lbarman/prifi/prifi-lib/net"
	socks "github.com/lbarman/prifi/prifi-socks"
	"github.com/lbarman/prifi/utils/timing"
	"gopkg.in/dedis/crypto.v0/abstract"
	"gopkg.in/dedis/onet.v1/log"
)

/*
Received_ALL_REL_SHUTDOWN handles ALL_REL_SHUTDOWN messages.
When we receive this message, we should warn other protocol participants and clean resources.
*/
func (p *PriFiLibRelayInstance) Received_ALL_ALL_SHUTDOWN(msg net.ALL_ALL_SHUTDOWN) (bool, interface{}, error) {
	log.Lvl1("Relay : Received a SHUTDOWN message. ")

	p.stateMachine.ChangeState("SHUTDOWN")

	msg2 := &net.ALL_ALL_SHUTDOWN{}

	var err error

	// Send this shutdown to all trustees
	for j := 0; j < p.relayState.nTrustees; j++ {
		p.messageSender.SendToTrusteeWithLog(j, msg2, "")
	}

	// Send this shutdown to all clients
	for j := 0; j < p.relayState.nClients; j++ {
		p.messageSender.SendToClientWithLog(j, msg2, "")
	}

	// TODO : stop all go-routines we created

	return false, nil, err
}

/*
Received_ALL_REL_PARAMETERS handles ALL_REL_PARAMETERS.
It initializes the relay with the parameters contained in the message.
*/
func (p *PriFiLibRelayInstance) Received_ALL_ALL_PARAMETERS(msg net.ALL_ALL_PARAMETERS_NEW) (bool, interface{}, error) {

	startNow := msg.BoolValueOrElse("StartNow", false)
	nTrustees := msg.IntValueOrElse("NTrustees", p.relayState.nTrustees)
	nClients := msg.IntValueOrElse("NClients", p.relayState.nClients)
	upCellSize := msg.IntValueOrElse("UpstreamCellSize", p.relayState.UpstreamCellSize)
	downCellSize := msg.IntValueOrElse("DownstreamCellSize", p.relayState.DownstreamCellSize)
	windowSize := msg.IntValueOrElse("WindowSize", p.relayState.WindowSize)
	useDummyDown := msg.BoolValueOrElse("UseDummyDataDown", p.relayState.UseDummyDataDown)
	useOpenClosedSlots := msg.BoolValueOrElse("UseOpenClosedSlots", p.relayState.UseOpenClosedSlots)
	reportingLimit := msg.IntValueOrElse("ExperimentRoundLimit", p.relayState.ExperimentRoundLimit)
	useUDP := msg.BoolValueOrElse("UseUDP", p.relayState.UseUDP)
	dcNetType := msg.StringValueOrElse("DCNetType", p.relayState.dcNetType)

	p.relayState.clients = make([]NodeRepresentation, nClients)
	p.relayState.trustees = make([]NodeRepresentation, nTrustees)
	p.relayState.nClients = nClients
	p.relayState.nTrustees = nTrustees
	p.relayState.nTrusteesPkCollected = 0
	p.relayState.nClientsPkCollected = 0
	p.relayState.ExperimentRoundLimit = reportingLimit
	p.relayState.UpstreamCellSize = upCellSize
	p.relayState.DownstreamCellSize = downCellSize
	p.relayState.UseDummyDataDown = useDummyDown
	p.relayState.UseOpenClosedSlots = useOpenClosedSlots
	p.relayState.UseUDP = useUDP
	p.relayState.bufferManager.Init(nClients, nTrustees)
	p.relayState.WindowSize = windowSize
	p.relayState.numberOfNonAckedDownstreamPackets = 0
	p.relayState.MessageHistory = config.CryptoSuite.Cipher([]byte("init")) //any non-nil, non-empty, constant array
	p.relayState.VerifiableDCNetKeys = make([][]byte, nTrustees)
	p.relayState.nVkeysCollected = 0
	p.relayState.dcnetRoundManager = NewDCNetRoundManager(windowSize)
	p.relayState.dcNetType = dcNetType

	switch dcNetType {
	case "Simple":
		p.relayState.CellCoder = dcnet.SimpleCoderFactory()
	case "Verifiable":
		p.relayState.CellCoder = dcnet.OwnedCoderFactory()
	default:
		e := "DCNetType must be Simple or Verifiable"
		log.Error(e)
		return false, nil, errors.New(e)
	}

	//this should be in NewRelayState, but we need p
	if !p.relayState.bufferManager.DoSendStopResumeMessages {
		//Add rate-limiting component to buffer manager
		stopFn := func(trusteeID int) {
			toSend := &net.REL_TRU_TELL_RATE_CHANGE{WindowCapacity: 0}
			p.messageSender.SendToTrusteeWithLog(trusteeID, toSend, "(trustee "+strconv.Itoa(trusteeID)+")")
		}
		resumeFn := func(trusteeID int) {
			toSend := &net.REL_TRU_TELL_RATE_CHANGE{WindowCapacity: 1}
			p.messageSender.SendToTrusteeWithLog(trusteeID, toSend, "(trustee "+strconv.Itoa(trusteeID)+")")
		}
		p.relayState.bufferManager.AddRateLimiter(TRUSTEE_CACHE_LOWBOUND, TRUSTEE_CACHE_HIGHBOUND, stopFn, resumeFn)
	}

	log.Lvlf3("%+v\n", p.relayState)
	log.Lvl1("Relay has been initialized by message; StartNow is", startNow)

	// Broadcast those parameters to the other nodes, then tell the trustees which ID they are.
	if startNow {
		p.stateMachine.ChangeState("COLLECTING_TRUSTEES_PKS")
		p.BroadcastParameters()
	}
	log.Lvl1("Relay setup done, and setup sent to the trustees.")

	return false, nil, nil
}

// ConnectToTrustees connects to the trustees and initializes them with default parameters.
func (p *PriFiLibRelayInstance) BroadcastParameters() error {

	// Craft default parameters
	msg := new(net.ALL_ALL_PARAMETERS_NEW)
	msg.Add("NClients", p.relayState.nClients)
	msg.Add("NTrustees", p.relayState.nTrustees)
	msg.Add("UseUDP", p.relayState.UseUDP)
	msg.Add("StartNow", true)
	msg.Add("UpstreamCellSize", p.relayState.UpstreamCellSize)
	msg.Add("DCNetType", p.relayState.dcNetType)
	msg.ForceParams = true

	// Send those parameters to all trustees
	for j := 0; j < p.relayState.nTrustees; j++ {

		// The ID is unique !
		msg.Add("NextFreeTrusteeID", j)
		p.messageSender.SendToTrusteeWithLog(j, msg, "")
	}

	// Send those parameters to all clients
	for j := 0; j < p.relayState.nClients; j++ {

		// The ID is unique !
		msg.Add("NextFreeClientID", j)
		p.messageSender.SendToClientWithLog(j, msg, "")
	}

	return nil
}

// Received_CLI_REL_OPENCLOSED_DATA handles the reception of the OpenClosed map, which details which
// pseudonymous clients want to transmit in a given round
<<<<<<< HEAD
func (p *PriFiLibRelayInstance) Received_CLI_REL_OPENCLOSED_DATA(msg net.CLI_REL_OPENCLOSED_DATA) (bool, interface{}, error) {

=======
func (p *PriFiLibRelayInstance) Received_CLI_REL_OPENCLOSED_DATA(msg net.CLI_REL_OPENCLOSED_DATA) error {
>>>>>>> c45405a7
	p.relayState.bufferManager.SkipToRoundIfNeeded(msg.RoundID)
	p.relayState.bufferManager.AddClientCipher(msg.RoundID, msg.ClientID, msg.OpenClosedData)

	if p.relayState.bufferManager.HasAllCiphersForCurrentRound() {

		//classical DC-net decoding
		clientSlices, trusteesSlices, err := p.relayState.bufferManager.FinalizeRound()
		if err != nil {
			return false, nil, err
		}
		for _, s := range clientSlices {
			p.relayState.CellCoder.DecodeClient(s)
		}
		for _, s := range trusteesSlices {
			p.relayState.CellCoder.DecodeTrustee(s)
		}

		//here we have the plaintext map
		openClosedData := p.relayState.CellCoder.DecodeCell()

		//compute the map
		sched := p.relayState.slotScheduler.Relay_ComputeFinalSchedule(openClosedData, msg.RoundID+1, p.relayState.nClients)
		p.relayState.dcnetRoundManager.SetStoredRoundSchedule(sched)

		//we finish the round
		p.doneCollectingUpstreamData(msg.RoundID)

		//one round has just passed !
		// sleep so it does not go too fast for debug
		time.Sleep(PROCESSING_LOOP_SLEEP_TIME)

		//if all slots are closed, do not immediately send the next downstream data (which will be a OCSlots schedule)
		hasOpenSlot := false
		for _, v := range sched {
			if v {
				hasOpenSlot = true
			}
		}
		if !hasOpenSlot {
			log.Lvl3("All slots closed, sleeping for", OPENCLOSEDSLOTS_MIN_DELAY_BETWEEN_REQUESTS)
			time.Sleep(OPENCLOSEDSLOTS_MIN_DELAY_BETWEEN_REQUESTS)
		}

		// send the data down
		for i := p.relayState.numberOfNonAckedDownstreamPackets; i < p.relayState.WindowSize; i++ {
			log.Lvl3("Relay : Gonna send, non-acked packets is", p.relayState.numberOfNonAckedDownstreamPackets, "(window is", p.relayState.WindowSize, ")")
			p.sendDownstreamData()
		}
	} else {
		//a, b := p.relayState.bufferManager.MissingCiphersForCurrentRound()
		//log.Error("Still missing client contribution", a, "trustee", b)
	}

	return false, nil, nil
}

/*
Received_CLI_REL_UPSTREAM_DATA handles CLI_REL_UPSTREAM_DATA messages and is part of PriFi's main loop.
This is what happens in one round, for the relay. We receive some upstream data.
If we have collected data from all entities for this round, we can call DecodeCell() and get the output.
If we get data for another round (in the future) we should buffer it.
If we finished a round (we had collected all data, and called DecodeCell()), we need to finish the round by sending some data down.
Either we send something from the SOCKS/VPN buffer, or we answer the latency-test message if we received any, or we send 1 bit.
*/
<<<<<<< HEAD
func (p *PriFiLibRelayInstance) Received_CLI_REL_UPSTREAM_DATA(msg net.CLI_REL_UPSTREAM_DATA) (bool, interface{}, error) {

=======
func (p *PriFiLibRelayInstance) Received_CLI_REL_UPSTREAM_DATA(msg net.CLI_REL_UPSTREAM_DATA) error {
>>>>>>> c45405a7
	timing.StartMeasure("dcnet-add")
	p.relayState.bufferManager.SkipToRoundIfNeeded(msg.RoundID)
	p.relayState.bufferManager.AddClientCipher(msg.RoundID, msg.ClientID, msg.Data)
	timeMs := timing.StopMeasure("dcnet-add").Nanoseconds() / 1e6
	p.relayState.timeStatistics["dcnet-add"].AddTime(timeMs)

	if p.relayState.bufferManager.HasAllCiphersForCurrentRound() {

		timeMs := timing.StopMeasure("waiting-on-someone").Nanoseconds() / 1e6
		p.relayState.timeStatistics["waiting-on-clients"].AddTime(timeMs)

		log.Lvl3("Relay has collected all ciphers for round", p.relayState.dcnetRoundManager.CurrentRound(), ", decoding...")
		p.finalizeUpstreamData()

		//one round has just passed !
		// sleep so it does not go too fast for debug
		time.Sleep(PROCESSING_LOOP_SLEEP_TIME)

		// send the data down
		for i := p.relayState.numberOfNonAckedDownstreamPackets; i < p.relayState.WindowSize; i++ {
			log.Lvl3("Relay : Gonna send, non-acked packets is", p.relayState.numberOfNonAckedDownstreamPackets, "(window is", p.relayState.WindowSize, ")")
			p.sendDownstreamData()
		}
	}

	return false, nil, nil
}

/*
Received_TRU_REL_DC_CIPHER handles TRU_REL_DC_CIPHER messages. Those contain a DC-net cipher from a Trustee.
If it's for this round, we call decode on it, and remember we received it.
If for a future round we need to Buffer it.
*/
func (p *PriFiLibRelayInstance) Received_TRU_REL_DC_CIPHER(msg net.TRU_REL_DC_CIPHER) (bool, interface{}, error) {
	timing.StartMeasure("dcnet-add")
	p.relayState.bufferManager.AddTrusteeCipher(msg.RoundID, msg.TrusteeID, msg.Data)
	timeMs := timing.StopMeasure("dcnet-add").Nanoseconds() / 1e6
	p.relayState.timeStatistics["dcnet-add"].AddTime(timeMs)

	if p.relayState.bufferManager.HasAllCiphersForCurrentRound() {

		timeMs := timing.StopMeasure("waiting-on-someone").Nanoseconds() / 1e6
		p.relayState.timeStatistics["waiting-on-trustees"].AddTime(timeMs)

		log.Lvl3("Relay has collected all ciphers for round", p.relayState.dcnetRoundManager.CurrentRound(), ", decoding...")
		p.finalizeUpstreamData()

		// send the data down
		for i := p.relayState.numberOfNonAckedDownstreamPackets; i < p.relayState.WindowSize; i++ {
			log.Lvl3("Relay : Gonna send, non-acked packets is", p.relayState.numberOfNonAckedDownstreamPackets, "(window is", p.relayState.WindowSize, ")")
			p.sendDownstreamData()
		}
	}

	return false, nil, nil
}

/*
finalizeUpstreamData is simply called when the Relay has received all ciphertexts (one per client, one per trustee),
and is ready to finalize the
DC-net round by XORing everything together.
If it's a latency-test message, we send it back to the clients.
If we use SOCKS/VPN, give them the data.
*/
func (p *PriFiLibRelayInstance) finalizeUpstreamData() error {

	// we decode the DC-net cell
	timing.StartMeasure("dcnet-decode")
	clientSlices, trusteesSlices, err := p.relayState.bufferManager.FinalizeRound()
	if err != nil {
		return err
	}

	//decode all clients and trustees
	for _, s := range clientSlices {
		p.relayState.CellCoder.DecodeClient(s)
	}
	for _, s := range trusteesSlices {
		p.relayState.CellCoder.DecodeTrustee(s)
	}
	upstreamPlaintext := p.relayState.CellCoder.DecodeCell()

	timeMs := timing.StopMeasure("dcnet-decode").Nanoseconds() / 1e6
	p.relayState.timeStatistics["dcnet-decode"].AddTime(timeMs)

	p.relayState.bitrateStatistics.AddUpstreamCell(int64(len(upstreamPlaintext)))

	// check if we have a latency test message
	if len(upstreamPlaintext) >= 2 {
		pattern := int(binary.BigEndian.Uint16(upstreamPlaintext[0:2]))
		if pattern == 43690 { // 1010101010101010
			// then, we simply have to send it down
			// log.Info("Relay noticed a latency-test message on round", p.relayState.dcnetRoundManager.CurrentRound())
			p.relayState.PriorityDataForClients <- upstreamPlaintext
		}
	}

	if upstreamPlaintext == nil {
		// empty upstream cell, need to finish round otherwise will enter next if clause
		p.doneCollectingUpstreamData(p.relayState.dcnetRoundManager.CurrentRound())
		return nil
	}

	if len(upstreamPlaintext) != p.relayState.UpstreamCellSize {
		e := "Relay : DecodeCell produced wrong-size payload, " + strconv.Itoa(len(upstreamPlaintext)) + "!=" + strconv.Itoa(p.relayState.UpstreamCellSize)
		log.Error(e)
		return errors.New(e)
	}

	timing.StartMeasure("socks-out")
	if p.relayState.DataOutputEnabled {

		packetType, _, _, _ := socks.ParseSocksHeaderFromBytes(upstreamPlaintext)

		switch packetType {
		case socks.SocksData, socks.SocksConnect, socks.StallCommunication, socks.ResumeCommunication:
			p.relayState.DataFromDCNet <- upstreamPlaintext

		default:
			break
		}

	}
	timeMs = timing.StopMeasure("socks-out").Nanoseconds() / 1e6
	p.relayState.timeStatistics["socks-out"].AddTime(timeMs)

	p.doneCollectingUpstreamData(p.relayState.dcnetRoundManager.CurrentRound())

	return nil
}

/*
sendDownstreamData is simply called when the Relay has processed the upstream cell from all clients, and is ready to finalize the round by sending the data down.
If it's a latency-test message, we send it back to the clients.
If we use SOCKS/VPN, give them the data.
Since after this function, we'll start receiving data for the next round, if we have buffered data for this next round, tell the state that we
have the data already (and we're not waiting on it). Clean the old data.
*/
func (p *PriFiLibRelayInstance) sendDownstreamData() error {

	var downstreamCellContent []byte

	select {
	case downstreamCellContent = <-p.relayState.PriorityDataForClients:
		log.Lvl3("Relay : We have some priority data for the clients")
		// TODO : maybe we can pack more than one message here ?

	default:

	}

	// only if we don't have priority data for clients
	if downstreamCellContent == nil {
		select {

		// either select data from the data we have to send, if any
		case downstreamCellContent = <-p.relayState.DataForClients:
			log.Error("Relay : We have some real data for the clients. ")

		default:
			downstreamCellContent = make([]byte, 1)
			log.Lvl3("Relay : Sending 1bit down. ")
		}
	}

	// if we want to use dummy data down, pad to the correct size
	if p.relayState.UseDummyDataDown && len(downstreamCellContent) < p.relayState.DownstreamCellSize {
		data := make([]byte, p.relayState.DownstreamCellSize)
		copy(data[0:], downstreamCellContent)
		downstreamCellContent = data
	}

	nextDownstreamRoundID := p.relayState.dcnetRoundManager.NextDownStreamRoundToSent()

	// TODO : if something went wrong before, this flag should be used to warn the clients that the config has changed
	flagResync := false

	// periodically set to True so client can advertise their bitmap
	flagOpenClosedRequest := p.relayState.UseOpenClosedSlots &&
		p.relayState.dcnetRoundManager.IsNextDownstreamRoundForOpenClosedRequest(p.relayState.nClients)

	//sending data part
	timing.StartMeasure("sending-data")
	log.Lvl3("Relay is gonna broadcast messages for round " + strconv.Itoa(int(nextDownstreamRoundID)) + ".")

	toSend := &net.REL_CLI_DOWNSTREAM_DATA{
		RoundID:               nextDownstreamRoundID,
		Data:                  downstreamCellContent,
		FlagResync:            flagResync,
		FlagOpenClosedRequest: flagOpenClosedRequest}

	p.relayState.dcnetRoundManager.OpenRound(nextDownstreamRoundID)
	p.relayState.dcnetRoundManager.SetDataAlreadySent(nextDownstreamRoundID, toSend)

	if !p.relayState.UseUDP {
		// broadcast to all clients
		for i := 0; i < p.relayState.nClients; i++ {
			//send to the i-th client
			p.messageSender.SendToClientWithLog(i, toSend, "(client "+strconv.Itoa(i)+", round "+strconv.Itoa(int(nextDownstreamRoundID))+")")
		}

		p.relayState.bitrateStatistics.AddDownstreamCell(int64(len(downstreamCellContent)))
	} else {
		toSend2 := &net.REL_CLI_DOWNSTREAM_DATA_UDP{REL_CLI_DOWNSTREAM_DATA: *toSend}
		p.messageSender.BroadcastToAllClientsWithLog(toSend2, "(UDP broadcast, round "+strconv.Itoa(int(nextDownstreamRoundID))+")")

		p.relayState.bitrateStatistics.AddDownstreamUDPCell(int64(len(downstreamCellContent)), p.relayState.nClients)
	}

	timeMs := timing.StopMeasure("sending-data").Nanoseconds() / 1e6
	p.relayState.timeStatistics["sending-data"].AddTime(timeMs)

	log.Lvl3("Relay is done broadcasting messages for round " + strconv.Itoa(int(nextDownstreamRoundID)) + ".")

	//we just sent the data down, initiating a round. Let's prevent being blocked by a dead client
	go p.checkIfRoundHasEndedAfterTimeOut_Phase1(nextDownstreamRoundID)

	//now relay enters a waiting state (collecting all ciphers from clients/trustees)
	timing.StartMeasure("waiting-on-someone")

	p.relayState.numberOfNonAckedDownstreamPackets++

	return nil
}

func (p *PriFiLibRelayInstance) collectExperimentResult(str string) {
	if str == "" {
		return
	}

	// if this is not an experiment, simply return
	if p.relayState.ExperimentRoundLimit == -1 {
		return
	}

	p.relayState.ExperimentResultData = append(p.relayState.ExperimentResultData, str)
}

func (p *PriFiLibRelayInstance) doneCollectingUpstreamData(roundID int32) error {

	timing.StartMeasure("round-transition")
	p.relayState.numberOfNonAckedDownstreamPackets--

	if roundID == 0 {
		log.Lvl2("Relay finished round " + strconv.Itoa(int(roundID)) + " .")
	} else {
		log.Lvl2("Relay finished round "+strconv.Itoa(int(roundID))+" (after", p.relayState.dcnetRoundManager.TimeSpentInRound(roundID), ").")
		p.collectExperimentResult(p.relayState.bitrateStatistics.Report())
		timeSpent := p.relayState.dcnetRoundManager.TimeSpentInRound(roundID)
		p.relayState.timeStatistics["round-duration"].AddTime(timeSpent.Nanoseconds() / 1e6) //ms
		for k, v := range p.relayState.timeStatistics {
			p.collectExperimentResult(v.ReportWithInfo(k))
		}
	}

	// Test if we are doing an experiment, and if we need to stop at some point.
	newRound := p.relayState.dcnetRoundManager.CurrentRound()
	if newRound == int32(p.relayState.ExperimentRoundLimit) {
		log.Lvl1("Relay : Experiment round limit (", newRound, ") reached")
		p.relayState.ExperimentResultChannel <- p.relayState.ExperimentResultData

		// shut down everybody
		msg := net.ALL_ALL_SHUTDOWN{}
		p.Received_ALL_ALL_SHUTDOWN(msg)
	}
	//prepare for the next round
	p.relayState.dcnetRoundManager.CloseRound(roundID)
	p.relayState.CellCoder.DecodeStart(p.relayState.UpstreamCellSize, p.relayState.MessageHistory) //this empties the buffer, making them ready for a new round

	timeMs := timing.StopMeasure("round-transition").Nanoseconds() / 1e6
	p.relayState.timeStatistics["round-transition"].AddTime(timeMs)
	return nil
}

/*
Received_TRU_REL_TELL_PK handles TRU_REL_TELL_PK messages. Those are sent by the trustees message when we connect them.
We do nothing, until we have received one per trustee; Then, we pack them in one message, and broadcast it to the clients.
*/
func (p *PriFiLibRelayInstance) Received_TRU_REL_TELL_PK(msg net.TRU_REL_TELL_PK) (bool, interface{}, error) {

	p.relayState.trustees[msg.TrusteeID] = NodeRepresentation{msg.TrusteeID, true, msg.Pk, msg.Pk}
	p.relayState.nTrusteesPkCollected++

	log.Lvl2("Relay : received TRU_REL_TELL_PK (" + strconv.Itoa(p.relayState.nTrusteesPkCollected) + "/" + strconv.Itoa(p.relayState.nTrustees) + ")")

	// if we have them all...
	if p.relayState.nTrusteesPkCollected == p.relayState.nTrustees {

		// prepare the message for the clients
		trusteesPk := make([]abstract.Point, p.relayState.nTrustees)
		for i := 0; i < p.relayState.nTrustees; i++ {
			trusteesPk[i] = p.relayState.trustees[i].PublicKey
		}

		// Send the pack to the clients
		toSend := &net.REL_CLI_TELL_TRUSTEES_PK{Pks: trusteesPk}
		for i := 0; i < p.relayState.nClients; i++ {
			p.messageSender.SendToClientWithLog(i, toSend, "(client "+strconv.Itoa(i)+")")
		}

		p.stateMachine.ChangeState("COLLECTING_CLIENT_PKS")
	}
	return false, nil, nil
}

/*
Received_CLI_REL_TELL_PK_AND_EPH_PK handles CLI_REL_TELL_PK_AND_EPH_PK messages.
Those are sent by the client to tell their identity.
We do nothing until we have collected one per client; then, we pack them in one message
and send them to the first trustee for it to Neff-Shuffle them.
*/
func (p *PriFiLibRelayInstance) Received_CLI_REL_TELL_PK_AND_EPH_PK_1(msg net.CLI_REL_TELL_PK_AND_EPH_PK_1) (bool, interface{},
	error) {

	p.relayState.clients[msg.ClientID] = NodeRepresentation{msg.ClientID, true, msg.Pk, msg.EphPk}
	p.relayState.nClientsPkCollected++

	log.Lvl2("Relay : received CLI_REL_TELL_PK_AND_EPH_PK (" + strconv.Itoa(p.relayState.nClientsPkCollected) + "/" + strconv.Itoa(p.relayState.nClients) + ")")

	// if we have collected all clients, continue
	if p.relayState.nClientsPkCollected == p.relayState.nClients {
		return true, p, nil
	}

	return false, nil, nil
}

/*
Received_CLI_REL_TELL_PK_AND_EPH_PK handles CLI_REL_TELL_PK_AND_EPH_PK messages.
Those are sent by the client to tell their identity.
We do nothing until we have collected one per client; then, we pack them in one message
and send them to the first trustee for it to Neff-Shuffle them.
*/
func (p *PriFiLibRelayInstance) Received_CLI_REL_TELL_PK_AND_EPH_PK_2(msg net.CLI_REL_TELL_PK_AND_EPH_PK_2) (bool, interface{},
	error) {
	p.relayState.neffShuffle.Init(p.relayState.nTrustees)

	for i := 0; i < p.relayState.nClients; i++ {
		p.relayState.neffShuffle.AddClient(p.relayState.clients[i].EphemeralPublicKey)
	}

	n_msg, trusteeID, err := p.relayState.neffShuffle.SendToNextTrustee()
	if err != nil {
		e := "Could not do p.relayState.neffShuffle.SendToNextTrustee, error is " + err.Error()
		log.Error(e)
		return false, nil, errors.New(e)
	}
	toSend := n_msg.(*net.REL_TRU_TELL_CLIENTS_PKS_AND_EPH_PKS_AND_BASE)

	//todo: fix this. The neff shuffle now stores twices the ephemeral public keys
	toSend.Pks = make([]abstract.Point, p.relayState.nClients)
	for i := 0; i < p.relayState.nClients; i++ {
		toSend.Pks[i] = p.relayState.clients[i].PublicKey
	}

	// send to the 1st trustee
	p.messageSender.SendToTrusteeWithLog(trusteeID, toSend, "(0-th iteration)")

	p.stateMachine.ChangeState("COLLECTING_SHUFFLES")

	timing.StopMeasure("Resync")
	return false, nil, nil
}

/*
Received_TRU_REL_TELL_NEW_BASE_AND_EPH_PKS handles TRU_REL_TELL_NEW_BASE_AND_EPH_PKS messages.
Those are sent by the trustees once they finished a Neff-Shuffle.
In that case, we forward the result to the next trustee.
We do nothing until the last trustee sends us this message.
When this happens, we pack a transcript, and broadcast it to all the trustees who will sign it.
*/
func (p *PriFiLibRelayInstance) Received_TRU_REL_TELL_NEW_BASE_AND_EPH_PKS(msg net.TRU_REL_TELL_NEW_BASE_AND_EPH_PKS) (bool, interface{}, error) {

	p.relayState.VerifiableDCNetKeys[p.relayState.nVkeysCollected] = msg.VerifiableDCNetKey
	p.relayState.nVkeysCollected++

	done, err := p.relayState.neffShuffle.ReceivedShuffleFromTrustee(msg.NewBase, msg.NewEphPks, msg.Proof)
	if err != nil {
		e := "Relay : error in p.relayState.neffShuffle.ReceivedShuffleFromTrustee " + err.Error()
		log.Error(e)
		return false, nil, errors.New(e)
	}

	// if we're still waiting on some trustees, send them the new shuffle
	if !done {

		msg, trusteeID, err := p.relayState.neffShuffle.SendToNextTrustee()
		if err != nil {
			e := "Could not do p.relayState.neffShuffle.SendToNextTrustee, error is " + err.Error()
			log.Error(e)
			return false, nil, errors.New(e)
		}
		toSend := msg.(*net.REL_TRU_TELL_CLIENTS_PKS_AND_EPH_PKS_AND_BASE)

		//todo: fix this. The neff shuffle now stores twices the ephemeral public keys
		toSend.Pks = make([]abstract.Point, p.relayState.nClients)
		for i := 0; i < p.relayState.nClients; i++ {
			toSend.Pks[i] = p.relayState.clients[i].PublicKey
		}

		// send to the i-th trustee
		p.messageSender.SendToTrusteeWithLog(trusteeID, toSend, "("+strconv.Itoa(trusteeID)+"-th iteration)")

	} else {
		// if we have all the shuffles

		msg, err := p.relayState.neffShuffle.SendTranscript()
		if err != nil {
			e := "Could not do p.relayState.neffShuffle.SendTranscript(), error is " + err.Error()
			log.Error(e)
			return false, nil, errors.New(e)
		}

		toSend := msg.(*net.REL_TRU_TELL_TRANSCRIPT)

		// broadcast to all trustees
		for j := 0; j < p.relayState.nTrustees; j++ {
			// send to the j-th trustee
			p.messageSender.SendToTrusteeWithLog(j, toSend, "(trustee "+strconv.Itoa(j+1)+")")
		}

		p.relayState.CellCoder.RelaySetup(config.CryptoSuite, p.relayState.VerifiableDCNetKeys)

		// prepare to collect the ciphers
		p.relayState.CellCoder.DecodeStart(p.relayState.UpstreamCellSize, p.relayState.MessageHistory)

		p.stateMachine.ChangeState("COLLECTING_SHUFFLE_SIGNATURES")

	}

	return false, nil, nil
}

/*
Received_TRU_REL_SHUFFLE_SIG handles TRU_REL_SHUFFLE_SIG messages.
Those contain the signature from the NeffShuffleS-transcript from one trustee.
We do nothing until we have all signatures; when we do, we pack those
in one message with the result of the Neff-Shuffle and send them to the clients.
When this is done, we are finally ready to communicate. We wait for the client's messages.
*/
func (p *PriFiLibRelayInstance) Received_TRU_REL_SHUFFLE_SIG(msg net.TRU_REL_SHUFFLE_SIG) (bool, interface{}, error) {

	done, err := p.relayState.neffShuffle.ReceivedSignatureFromTrustee(msg.TrusteeID, msg.Sig)
	if err != nil {
		e := "Could not do p.relayState.neffShuffle.ReceivedSignatureFromTrustee(), error is " + err.Error()
		log.Error(e)
		return false, nil, errors.New(e)
	}

	// if we have all the signatures
	if done {
		trusteesPks := make([]abstract.Point, p.relayState.nTrustees)
		i := 0
		for _, v := range p.relayState.trustees {
			trusteesPks[i] = v.PublicKey
			i++
		}

		toSend5, err := p.relayState.neffShuffle.VerifySigsAndSendToClients(trusteesPks)
		if err != nil {
			e := "Could not do p.relayState.neffShuffle.VerifySigsAndSendToClients(), error is " + err.Error()
			log.Error(e)
			return false, nil, errors.New(e)
		}
		msg := toSend5.(*net.REL_CLI_TELL_EPH_PKS_AND_TRUSTEES_SIG)
		// changing state
		log.Lvl2("Relay : ready to communicate.")
		p.stateMachine.ChangeState("COMMUNICATING")

		// broadcast to all clients
		for i := 0; i < p.relayState.nClients; i++ {
			// send to the i-th client
			p.messageSender.SendToClientWithLog(i, msg, "(client "+strconv.Itoa(i+1)+")")
		}

		//client will answer will CLI_REL_UPSTREAM_DATA. There is no data down on round 0. We set the following variable to 1 since the reception of CLI_REL_UPSTREAM_DATA decrements it.
		p.relayState.numberOfNonAckedDownstreamPackets = 1
	}

	return false, nil, nil
}<|MERGE_RESOLUTION|>--- conflicted
+++ resolved
@@ -185,12 +185,8 @@
 
 // Received_CLI_REL_OPENCLOSED_DATA handles the reception of the OpenClosed map, which details which
 // pseudonymous clients want to transmit in a given round
-<<<<<<< HEAD
 func (p *PriFiLibRelayInstance) Received_CLI_REL_OPENCLOSED_DATA(msg net.CLI_REL_OPENCLOSED_DATA) (bool, interface{}, error) {
 
-=======
-func (p *PriFiLibRelayInstance) Received_CLI_REL_OPENCLOSED_DATA(msg net.CLI_REL_OPENCLOSED_DATA) error {
->>>>>>> c45405a7
 	p.relayState.bufferManager.SkipToRoundIfNeeded(msg.RoundID)
 	p.relayState.bufferManager.AddClientCipher(msg.RoundID, msg.ClientID, msg.OpenClosedData)
 
@@ -255,12 +251,7 @@
 If we finished a round (we had collected all data, and called DecodeCell()), we need to finish the round by sending some data down.
 Either we send something from the SOCKS/VPN buffer, or we answer the latency-test message if we received any, or we send 1 bit.
 */
-<<<<<<< HEAD
 func (p *PriFiLibRelayInstance) Received_CLI_REL_UPSTREAM_DATA(msg net.CLI_REL_UPSTREAM_DATA) (bool, interface{}, error) {
-
-=======
-func (p *PriFiLibRelayInstance) Received_CLI_REL_UPSTREAM_DATA(msg net.CLI_REL_UPSTREAM_DATA) error {
->>>>>>> c45405a7
 	timing.StartMeasure("dcnet-add")
 	p.relayState.bufferManager.SkipToRoundIfNeeded(msg.RoundID)
 	p.relayState.bufferManager.AddClientCipher(msg.RoundID, msg.ClientID, msg.Data)
