package relay

/*
PriFi Relay
************
This regroups the behavior of the PriFi relay.
Needs to be instantiated via the PriFiProtocol in prifi.go
Then, this file simple handle the answer to the different message kind :

- ALL_ALL_SHUTDOWN - kill this relay
- ALL_ALL_PARAMETERS (specialized into ALL_REL_PARAMETERS) - used to initialize the relay over the network / overwrite its configuration
- TRU_REL_TELL_PK - when a trustee connects, he tells us his public key
- CLI_REL_TELL_PK_AND_EPH_PK - when they receive the list of the trustees, each clients tells his identity. when we have all client's IDs,
								  we send them to the trustees to shuffle (Schedule protocol)
- TRU_REL_TELL_NEW_BASE_AND_EPH_PKS - when we receive the result of one shuffle, we forward it to the next trustee
- TRU_REL_SHUFFLE_SIG - when the shuffle has been done by all trustee, we send the transcript, and they answer with a signature, which we
						   broadcast to the clients
- CLI_REL_UPSTREAM_DATA - data for the DC-net
- REL_CLI_UDP_DOWNSTREAM_DATA - is NEVER received here, but casted to CLI_REL_UPSTREAM_DATA by messages.go
- TRU_REL_DC_CIPHER - data for the DC-net

local functions :

ConnectToTrustees() - simple helper
finalizeUpstreamData() - called after some Receive_CLI_REL_UPSTREAM_DATA, when we have all ciphers.
sendDownstreamData() - called after a finalizeUpstreamData(), to continue the communication
checkIfRoundHasEndedAfterTimeOut_Phase1() - called by sendDownstreamData(), which starts a new round. After some short time, if the round hasn't changed, and we used UDP,
											   retransmit messages to client over TCP
checkIfRoundHasEndedAfterTimeOut_Phase2() - called by checkIfRoundHasEndedAfterTimeOut_Phase1(). After some long time, entities that didn't send us data should be
considered disconnected

*/

import (
	"errors"
	"time"

	"github.com/lbarman/prifi/prifi-lib/dcnet"
	prifilog "github.com/lbarman/prifi/prifi-lib/log"
	"github.com/lbarman/prifi/prifi-lib/net"
	"github.com/lbarman/prifi/prifi-lib/scheduler"
	"github.com/lbarman/prifi/prifi-lib/utils"
	"gopkg.in/dedis/crypto.v0/abstract"
	"gopkg.in/dedis/onet.v1/log"

	"github.com/lbarman/prifi/prifi-lib/crypto"
	"reflect"
	"strings"
)

// PriFiLibInstance contains the mutable state of a PriFi entity.
type PriFiLibRelayInstance struct {
	messageSender *net.MessageSenderWrapper
	relayState    *RelayState
	stateMachine  *utils.StateMachine
}

// NewPriFiRelay creates a new PriFi relay entity state.
// Note: the returned state is not sufficient for the PrFi protocol
// to start; this entity will expect a ALL_ALL_PARAMETERS message as
// first received message to complete it's state.
func NewRelay(dataOutputEnabled bool, dataForClients chan []byte, dataFromDCNet chan []byte, experimentResultChan chan interface{}, timeoutHandler func([]int, []int), msgSender *net.MessageSenderWrapper) *PriFiLibRelayInstance {
	relayState := new(RelayState)

	//init the static stuff
	//relayState.CellCoder = config.Factory()
	relayState.DataForClients = dataForClients
	relayState.DataFromDCNet = dataFromDCNet
	relayState.DataOutputEnabled = dataOutputEnabled
	relayState.timeoutHandler = timeoutHandler
	relayState.ExperimentResultChannel = experimentResultChan
	relayState.ExperimentResultData = make([]string, 0)
	relayState.PriorityDataForClients = make(chan []byte, 10) // This is used for relay's control message (like latency-tests)
	relayState.bitrateStatistics = prifilog.NewBitRateStatistics()
	relayState.timeStatistics = make(map[string]*prifilog.TimeStatistics)
	relayState.timeStatistics["round-duration"] = prifilog.NewTimeStatistics()
	relayState.timeStatistics["waiting-on-clients"] = prifilog.NewTimeStatistics()
	relayState.timeStatistics["waiting-on-trustees"] = prifilog.NewTimeStatistics()
	relayState.timeStatistics["sending-data"] = prifilog.NewTimeStatistics()
	relayState.timeStatistics["dcnet-add"] = prifilog.NewTimeStatistics()
	relayState.timeStatistics["dcnet-decode"] = prifilog.NewTimeStatistics()
	relayState.timeStatistics["socks-out"] = prifilog.NewTimeStatistics()
	relayState.timeStatistics["round-transition"] = prifilog.NewTimeStatistics()
	relayState.PublicKey, relayState.privateKey = crypto.NewKeyPair()
	relayState.bufferManager = new(BufferManager)
	neffShuffle := new(scheduler.NeffShuffle)
	neffShuffle.Init()
	relayState.neffShuffle = neffShuffle.RelayView
	relayState.Name = "Relay"

	//init the state machine
	states := []string{"BEFORE_INIT", "COLLECTING_TRUSTEES_PKS", "COLLECTING_CLIENT_PKS", "COLLECTING_SHUFFLES", "COLLECTING_SHUFFLE_SIGNATURES", "COMMUNICATING", "SHUTDOWN"}
	sm := new(utils.StateMachine)
	logFn := func(s interface{}) {
		log.Lvl2(s)
	}
	errFn := func(s interface{}) {
		if strings.Contains(s.(string), ", but in state SHUTDOWN") { //it's an "acceptable error"
			log.Lvl3(s)
		} else {
			log.Error(s)
		}
	}
	sm.Init(states, logFn, errFn)

	prifi := PriFiLibRelayInstance{
		messageSender: msgSender,
		relayState:    relayState,
		stateMachine:  sm,
	}
	return &prifi
}

//The time slept between each round
const PROCESSING_LOOP_SLEEP_TIME = 0 * time.Millisecond

//The timeout before retransmission. Here of 0, since we have only TCP. to be increase with UDP
const TIMEOUT_PHASE_1 = 2 * time.Second

//The timeout before kicking a client/trustee
const TIMEOUT_PHASE_2 = 3 * time.Second

// Number of ciphertexts buffered by trustees. When <= TRUSTEE_CACHE_LOWBOUND, resume sending
const TRUSTEE_CACHE_LOWBOUND = 1

// Number of ciphertexts buffered by trustees. When >= TRUSTEE_CACHE_HIGHBOUND, stop sending
const TRUSTEE_CACHE_HIGHBOUND = 10

// NodeRepresentation regroups the information about one client or trustee.
type NodeRepresentation struct {
	ID                 int
	Connected          bool
	PublicKey          abstract.Point
	EphemeralPublicKey abstract.Point
}

// RelayState contains the mutable state of the relay.
type RelayState struct {
	bufferManager                     *BufferManager
	CellCoder                         dcnet.CellCoder
	clients                           []NodeRepresentation
	dcnetRoundManager                 *DCNetRoundManager
	neffShuffle                       *scheduler.NeffShuffleRelay
	currentState                      int16
	DataForClients                    chan []byte // VPN / SOCKS should put data there !
	PriorityDataForClients            chan []byte
	DataFromDCNet                     chan []byte // VPN / SOCKS should read data from there !
	DataOutputEnabled                 bool        // If FALSE, nothing will be written to DataFromDCNet
	DownstreamCellSize                int
	MessageHistory                    abstract.Cipher
	Name                              string
	nClients                          int
	nClientsPkCollected               int
	nTrustees                         int
	nTrusteesPkCollected              int
	privateKey                        abstract.Scalar
	PublicKey                         abstract.Point
	ExperimentRoundLimit              int
	trustees                          []NodeRepresentation
	UpstreamCellSize                  int
	UseDummyDataDown                  bool
	UseUDP                            bool
	numberOfNonAckedDownstreamPackets int
	WindowSize                        int
	nextDownStreamRoundToSend         int32
	ExperimentResultChannel           chan interface{}
	ExperimentResultData              []string
	timeoutHandler                    func([]int, []int)
	bitrateStatistics                 *prifilog.BitrateStatistics
	timeStatistics                    map[string]*prifilog.TimeStatistics
<<<<<<< HEAD
	vkeys                             [][]byte
	nVkeysCollected                   int
	dcNetType                         string
=======

	//Used for verifiable DC-net, part of the dcnet/owned.go
	VerifiableDCNetKeys [][]byte
	nVkeysCollected     int
>>>>>>> f95c3be1
}

// ReceivedMessage must be called when a PriFi host receives a message.
// It takes care to call the correct message handler function.
func (p *PriFiLibRelayInstance) ReceivedMessage(msg interface{}) error {

	var err error

	switch typedMsg := msg.(type) {
	case net.ALL_ALL_PARAMETERS_NEW:
		if typedMsg.ForceParams || p.stateMachine.AssertState("BEFORE_INIT") {
			err = p.Received_ALL_ALL_PARAMETERS(typedMsg)
		}
	case net.ALL_ALL_SHUTDOWN:
		err = p.Received_ALL_ALL_SHUTDOWN(typedMsg)
	case net.CLI_REL_UPSTREAM_DATA:
		if p.stateMachine.AssertState("COMMUNICATING") {
			err = p.Received_CLI_REL_UPSTREAM_DATA(typedMsg)
		}
	case net.TRU_REL_DC_CIPHER:
		if p.stateMachine.AssertStateOrState("COMMUNICATING", "COLLECTING_SHUFFLE_SIGNATURES") {
			err = p.Received_TRU_REL_DC_CIPHER(typedMsg)
		}
	case net.TRU_REL_TELL_PK:
		if p.stateMachine.AssertState("COLLECTING_TRUSTEES_PKS") {
			err = p.Received_TRU_REL_TELL_PK(typedMsg)
		}
	case net.CLI_REL_TELL_PK_AND_EPH_PK:
		if p.stateMachine.AssertState("COLLECTING_CLIENT_PKS") {
			err = p.Received_CLI_REL_TELL_PK_AND_EPH_PK(typedMsg)
		}
	case net.TRU_REL_TELL_NEW_BASE_AND_EPH_PKS:
		if p.stateMachine.AssertState("COLLECTING_SHUFFLES") {
			err = p.Received_TRU_REL_TELL_NEW_BASE_AND_EPH_PKS(typedMsg)
		}
	case net.TRU_REL_SHUFFLE_SIG:
		if p.stateMachine.AssertState("COLLECTING_SHUFFLE_SIGNATURES") {
			err = p.Received_TRU_REL_SHUFFLE_SIG(typedMsg)
		}
	default:
		err = errors.New("Unrecognized message, type" + reflect.TypeOf(msg).String())
	}

	return err
}<|MERGE_RESOLUTION|>--- conflicted
+++ resolved
@@ -63,7 +63,6 @@
 	relayState := new(RelayState)
 
 	//init the static stuff
-	//relayState.CellCoder = config.Factory()
 	relayState.DataForClients = dataForClients
 	relayState.DataFromDCNet = dataFromDCNet
 	relayState.DataOutputEnabled = dataOutputEnabled
@@ -168,16 +167,11 @@
 	timeoutHandler                    func([]int, []int)
 	bitrateStatistics                 *prifilog.BitrateStatistics
 	timeStatistics                    map[string]*prifilog.TimeStatistics
-<<<<<<< HEAD
-	vkeys                             [][]byte
-	nVkeysCollected                   int
 	dcNetType                         string
-=======
 
 	//Used for verifiable DC-net, part of the dcnet/owned.go
 	VerifiableDCNetKeys [][]byte
 	nVkeysCollected     int
->>>>>>> f95c3be1
 }
 
 // ReceivedMessage must be called when a PriFi host receives a message.
