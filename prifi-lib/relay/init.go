--- conflicted
+++ resolved
@@ -168,15 +168,12 @@
 	timeoutHandler                    func([]int, []int)
 	bitrateStatistics                 *prifilog.BitrateStatistics
 	timeStatistics                    map[string]*prifilog.TimeStatistics
-<<<<<<< HEAD
 	slotScheduler                     *scheduler.BitMaskSlotScheduler_Relay
-=======
 	dcNetType                         string
 
 	//Used for verifiable DC-net, part of the dcnet/owned.go
 	VerifiableDCNetKeys [][]byte
 	nVkeysCollected     int
->>>>>>> 36a27fcd
 }
 
 // ReceivedMessage must be called when a PriFi host receives a message.
