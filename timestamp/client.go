package timestamp

import (
	"bytes"
	"fmt"
	"sync"

	"github.com/dedis/prifi/coconet"
)

type Client struct {
	Mux sync.Mutex // coarse grained mutex

	name string
<<<<<<< HEAD
	Sns  map[string]coconet.Conn // signing nodes I work/ communicate with
	dir  *coconet.GoDirectory    // directory of connection with sns
=======
	Sns  map[string]*coconet.GoConn // Signing Nodes I "work" with
	dir  *coconet.GoDirectory       // directory of connection with sns
>>>>>>> 77a447dd

	// client history maps request numbers to replies from TSServer
	// maybe at later phases we will want pair(reqno, TSServer) as key
	history map[SeqNo]TimeStampMessage
	reqno   SeqNo // next request number in communications with TSServer

	// maps response request numbers to channels confirming
	// where response confirmations are sent
	doneChan map[SeqNo]chan bool

<<<<<<< HEAD
	nRounds     int        // # of last round messages were received in, as perceived by client
	curRoundSig []byte     // merkle tree root of last round
	roundChan   chan int   // round numberd are sent in as rounds change
	Mux         sync.Mutex // potentially coarse grained mutex
=======
	nRounds     int      // # of last round messages received in, as perceived by client
	curRoundSig []byte   // merkle tree root of last round
	roundChan   chan int // round numberd are sent in as rounds change

>>>>>>> 77a447dd
}

func (cli *Client) handleRequest(tsm *TimeStampMessage) {
	switch tsm.Type {
	default:
		fmt.Println("Message of unknown type")
	case StampReplyType:
		cli.ProcessStampReply(tsm)

	}
}

func (cli *Client) Listen() {
	for _, c := range cli.Sns {
		go func(c coconet.Conn) {
			for {
				tsm := &TimeStampMessage{}
				c.Get(tsm)
				cli.handleRequest(tsm)
			}
		}(c)
	}
}

func NewClient(name string, dir *coconet.GoDirectory) (c *Client) {
	c = &Client{name: name, dir: dir}
	c.Sns = make(map[string]coconet.Conn)
	c.history = make(map[SeqNo]TimeStampMessage)
	c.doneChan = make(map[SeqNo]chan bool)
	c.roundChan = make(chan int)
	return
}

func (c *Client) Name() string {
	return c.name
}

func (c *Client) PutToServer(name string, data coconet.BinaryMarshaler) {
	myConn := c.Sns[name]
	myConn.Put(data)
}

// When client asks for val to be timestamped by a TSServer
// It blocks until it get a stamp reply back
func (c *Client) TimeStamp(val []byte, TSServerName string) {
	// new request requires new done channel
	c.Mux.Lock()
	c.reqno++
	myReqno := c.reqno
	c.doneChan[c.reqno] = make(chan bool, 1)
	c.Mux.Unlock()

	// send request to TSServer
	c.PutToServer(TSServerName,
		&TimeStampMessage{
			Type:  StampRequestType,
			ReqNo: myReqno,
			Sreq:  &StampRequest{Val: val}})

	// get channel associated with request
	c.Mux.Lock()
	myChan := c.doneChan[myReqno]
	c.Mux.Unlock()

	// wait for response to request
	<-myChan

	// delete channel as it is of no longer meaningful
	c.Mux.Lock()
	delete(c.doneChan, myReqno)
	c.Mux.Unlock()
}

func (c *Client) ProcessStampReply(tsm *TimeStampMessage) {
	// update client history
	c.Mux.Lock()
	c.history[tsm.ReqNo] = *tsm
	done := c.doneChan[tsm.ReqNo]

	// can keep track of rounds by looking at changes in the signature
	// sent back in a messages
	if bytes.Compare(tsm.Srep.Sig, c.curRoundSig) != 0 {
		c.curRoundSig = tsm.Srep.Sig
		c.nRounds++

		c.Mux.Unlock()
		c.roundChan <- c.nRounds
	} else {
		c.Mux.Unlock()
	}

	done <- true
}

func (c *Client) ShowHistory() {
	for {
		select {
		case nRound := <-c.roundChan:
			if nRound != 1 {
				// If not all replies received by client it will block infinitely
				// fmt.Println("All round", nRound-1, "responses received by", c.Name())
			}
			// c.historyMux.Lock()
			// for _, msg := range c.history {
			// 	fmt.Println("ReqNo =", msg.reqno, "Signature =", msg.Sig)
			// }
			// c.historyMux.Unlock()
		}

	}
}<|MERGE_RESOLUTION|>--- conflicted
+++ resolved
@@ -12,13 +12,8 @@
 	Mux sync.Mutex // coarse grained mutex
 
 	name string
-<<<<<<< HEAD
 	Sns  map[string]coconet.Conn // signing nodes I work/ communicate with
 	dir  *coconet.GoDirectory    // directory of connection with sns
-=======
-	Sns  map[string]*coconet.GoConn // Signing Nodes I "work" with
-	dir  *coconet.GoDirectory       // directory of connection with sns
->>>>>>> 77a447dd
 
 	// client history maps request numbers to replies from TSServer
 	// maybe at later phases we will want pair(reqno, TSServer) as key
@@ -29,17 +24,9 @@
 	// where response confirmations are sent
 	doneChan map[SeqNo]chan bool
 
-<<<<<<< HEAD
-	nRounds     int        // # of last round messages were received in, as perceived by client
-	curRoundSig []byte     // merkle tree root of last round
-	roundChan   chan int   // round numberd are sent in as rounds change
-	Mux         sync.Mutex // potentially coarse grained mutex
-=======
-	nRounds     int      // # of last round messages received in, as perceived by client
+	nRounds     int      // # of last round messages were received in, as perceived by client
 	curRoundSig []byte   // merkle tree root of last round
 	roundChan   chan int // round numberd are sent in as rounds change
-
->>>>>>> 77a447dd
 }
 
 func (cli *Client) handleRequest(tsm *TimeStampMessage) {
