--- conflicted
+++ resolved
@@ -36,10 +36,8 @@
 	// Parameters config
 	nClients := flag.Int("nclients", 1, "The number of clients.")
 	nTrustees := flag.Int("ntrustees", 1, "The number of trustees.")
-<<<<<<< HEAD
 	authMethod := flag.Int("authMethod", 1, "Authentication method (0=Basic; 1=DAGA; 2=TOFU).")
-=======
->>>>>>> 81b915d3
+
 	upstreamCellSize := flag.Int("upcellsize", 30720, "Sets the size of one upstream cell, in bytes.")
 	downstreamCellSize := flag.Int("downcellsize", 30720, "Sets the size of one downstream cell, in bytes.")
 	latencyTest := flag.Bool("latencytest", true, "Makes the client run a latency test. Disables the SOCKS proxy.")
@@ -116,11 +114,7 @@
 
 	switch {
 	case *isConfig:
-<<<<<<< HEAD
 		if err := config.GenerateConfig(*nClients, *nTrustees, *authMethod, config.CryptoSuite); err != nil {
-=======
-		if err := config.GenerateConfig(*nClients, *nTrustees, config.CryptoSuite); err != nil {
->>>>>>> 81b915d3
 			fmt.Println("Error: Configuration generation failed. " + err.Error())
 			os.Exit(1)
 		}
