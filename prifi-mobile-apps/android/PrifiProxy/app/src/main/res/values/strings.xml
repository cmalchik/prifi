--- conflicted
+++ resolved
@@ -14,13 +14,8 @@
     <string name="log_button">Show Log</string>
     <string name="relay_address_hint">Relay Address</string>
     <string name="relay_port_hint">Relay Port</string>
-<<<<<<< HEAD
-    <string name="relay_port_socks_hint">Relay Socks Port</string>
-    <string name="disconnect_when_error_switch">Disconnect PriFi if the relay becomes not reachable</string>
-=======
     <string name="relay_port_socks_hint">Relay SOCKS Port</string>
     <string name="disconnect_when_error_switch">Disconnect if relay is not reachable</string>
->>>>>>> 8dada97d
 
     <!--UI Messages-->
     <string name="prifi_service_starting">Service Starting</string>
