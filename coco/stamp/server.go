--- conflicted
+++ resolved
@@ -153,7 +153,6 @@
 	}
 }
 
-<<<<<<< HEAD
 func (s *Server) LogReRun(nextRole string, curRole string) {
 	if nextRole == "root" {
 		var messg = s.Name() + " became root"
@@ -184,6 +183,7 @@
 func (s *Server) runAsRoot(nRounds int) string {
 	// every 5 seconds start a new round
 	ticker := time.Tick(ROUND_TIME)
+	log.Infoln(s.Name(), "running as root", s.LastRound(), int64(nRounds))
 
 	for {
 		select {
@@ -191,31 +191,9 @@
 			return nextRole
 			// s.reRunWith(nextRole, nRounds, true)
 		case <-ticker:
-			if s.LastRound() >= int64(nRounds) {
-				log.Errorln(s.Name(), "reports exceeded the max round: terminating", s.LastRound(), ">=", nRounds)
-				return ""
-=======
-// Listen on client connections. If role is root also send annoucement
-// for all of the nRounds
-func (s *Server) Run(role string, nRounds int) {
-	s.rLock.Lock()
-	s.maxRounds = nRounds
-	s.rLock.Unlock()
-	switch role {
-
-	case "root":
-		// every 5 seconds start a new round
-		ticker := time.Tick(ROUND_TIME)
-		for _ = range ticker {
-			s.nRounds++
-			if s.nRounds > nRounds {
-				log.Errorln("exceeded the max round: terminating")
-				return
->>>>>>> 02b24e2c
-			}
 
 			start := time.Now()
-			log.Println(s.Name(), "is STAMP SERVER STARTING SIGNING ROUND FOR:", s.LastRound())
+			log.Println(s.Name(), "is STAMP SERVER STARTING SIGNING ROUND FOR:", s.LastRound(), "of", nRounds)
 
 			err := s.StartSigningRound()
 			if err == sign.ChangingViewError {
@@ -239,8 +217,13 @@
 				"round": s.LastRound(),
 				"time":  elapsed,
 			}).Info("root round")
+
+			if s.LastRound() >= int64(nRounds) {
+				log.Errorln(s.Name(), "reports exceeded the max round: terminating", s.LastRound(), ">=", nRounds)
+				return "close"
+			}
+
 			break
-
 		}
 	}
 }
@@ -251,7 +234,7 @@
 		log.WithFields(log.Fields{
 			"file": logutils.File(),
 			"type": "close",
-		}).Infoln("server has closed")
+		}).Infoln("server" + s.Name() + "has closed")
 		return ""
 
 	case nextRole := <-s.ViewChangeCh():
@@ -262,7 +245,11 @@
 // Listen on client connections. If role is root also send annoucement
 // for all of the nRounds
 func (s *Server) Run(role string, nRounds int) {
-	defer log.Println("done running")
+	// defer func() {
+	// 	log.Infoln(s.Name(), "CLOSE AFTER RUN")
+	// 	s.Close()
+	// }()
+
 	s.rLock.Lock()
 	s.maxRounds = nRounds
 	s.rLock.Unlock()
@@ -273,10 +260,8 @@
 
 		case "root":
 			nextRole = s.runAsRoot(nRounds)
-			break
 		case "regular":
 			nextRole = s.runAsRegular()
-			break
 		case "test":
 			ticker := time.Tick(2000 * time.Millisecond)
 			for _ = range ticker {
@@ -284,6 +269,11 @@
 			}
 		}
 
+		log.Println(s.Name(), "nextRole: ", nextRole)
+		if nextRole == "close" {
+			s.Close()
+			return
+		}
 		if nextRole == "" {
 			return
 		}
