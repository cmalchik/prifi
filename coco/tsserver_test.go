package coco

import (
	"log"
	"strconv"
	"sync"
	"testing"

	"github.com/dedis/prifi/coconet"
	"github.com/dedis/prifi/timestamp"
)

func TestStaticMultipleClients(t *testing.T) {
	// should not use this until fields of signing node
	// are exported
	// nClients := 2
	// nMessages := 4 // per round
	// nRounds := 2

	// Crypto setup
	// suite := nist.NewAES128SHA256P256()
	// create new directory for communication between peers
	// dir := coco.NewGoDirectory()

	// TODO: add sn with TSServer functionality inside
	// create TSServer, clients
	// TSServer := NewTSServer("TSServer")
	// clients := createClientsForTSServer(nClients, TSServer, dir, 0)

	// go TSServer.Listen("test")
	// clientsTalk(clients, nRounds, nMessages, TSServer)
}

// Configuration file data/exconf.json
//       0
//      / \
//     1   4
//    / \   \
//   2   3   5
func TestTSSIntegration(t *testing.T) {
	nMessages := 1 // per round
	nRounds := 2

	hostConfig, err := LoadConfig("data/exconf.json")
	if err != nil {
		t.Fatal(err)
	}
	err = hostConfig.Run()
	if err != nil {
		t.Fatal(err)
	}
	var wg sync.WaitGroup
	// Connect all TSServers to their clients, except for root TSServer
	ncps := 1 // # clients per TSServer
	for i, sn := range hostConfig.SNodes[1:] {
		go sn.ListenToClients("regular", nRounds)

		clients := createClientsForTSServer(ncps, sn,
			sn.Host.(*coconet.GoHost).GetDirectory(), 0+i*ncps)

		for _, client := range clients {
			go client.Listen()
			go client.ShowHistory()
		}

		wg.Add(1)
		go func(clients []*timestamp.Client, nRounds int, nMessages int, sn *SigningNode) {
			defer wg.Done()
			log.Println("clients Talk")
			clientsTalk(clients, nRounds, nMessages, sn)
			log.Println("Clients done Talking")
		}(clients, nRounds, nMessages, sn)

	}
	log.Println("listening to clients")
	go hostConfig.SNodes[0].ListenToClients("root", nRounds)
	log.Println("waiting for clients to be done")
	wg.Wait()
}

// Create nClients for the TSServer, with first client associated with number fClient
func createClientsForTSServer(nClients int, sn *SigningNode, dir *coconet.GoDirectory, fClient int) []*timestamp.Client {
	clients := make([]*timestamp.Client, 0, nClients)
	for i := 0; i < nClients; i++ {
		clients = append(clients, timestamp.NewClient("client"+strconv.Itoa(fClient+i), dir))

		// intialize TSServer conn to client
		ngc, err := coconet.NewGoConn(dir, sn.Name(), clients[i].Name())
		if err != nil {
			panic(err)
		}
		sn.clients[clients[i].Name()] = ngc

		// intialize client connection to sn
		ngc, err = coconet.NewGoConn(dir, clients[i].Name(), sn.Name())
		if err != nil {
			panic(err)
		}
		clients[i].Sns[sn.Name()] = ngc
	}

	return clients
}

func clientsTalk(clients []*timestamp.Client, nRounds, nMessages int, sn *SigningNode) {
	log.Println("clientsTalk to", sn.Name())
	// have client send messages
	for r := 0; r < nRounds; r++ {
		var wg sync.WaitGroup
		for _, client := range clients {
<<<<<<< HEAD
			fmt.Println("Here", client.Sns, client.Name())
=======
			log.Println("Here", client.Sns, client.Name())

>>>>>>> e154ed3a
			for i := 0; i < nMessages; i++ {
				// TODO: messages should be sent hashed eventually
				// TODO: add wait group around go time stamps
				messg := []byte("messg" + strconv.Itoa(r) + strconv.Itoa(i))
				wg.Add(1)
				go func(messg []byte, sn *SigningNode, i int) {
					defer wg.Done()
					log.Println("time stamping round: ", i)
					client.TimeStamp(messg, sn.Name())
					log.Println("returned from timestamp")
				}(messg, sn, r)
			}
		}
		// wait between rounds
		wg.Wait()
		log.Println("done with round: ", r)
	}
}<|MERGE_RESOLUTION|>--- conflicted
+++ resolved
@@ -108,12 +108,7 @@
 	for r := 0; r < nRounds; r++ {
 		var wg sync.WaitGroup
 		for _, client := range clients {
-<<<<<<< HEAD
-			fmt.Println("Here", client.Sns, client.Name())
-=======
 			log.Println("Here", client.Sns, client.Name())
-
->>>>>>> e154ed3a
 			for i := 0; i < nMessages; i++ {
 				// TODO: messages should be sent hashed eventually
 				// TODO: add wait group around go time stamps
