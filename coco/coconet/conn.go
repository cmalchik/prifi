--- conflicted
+++ resolved
@@ -30,191 +30,4 @@
 // All messages passing through our conn must implement their own BinaryUnmarshaler
 type BinaryUnmarshaler interface {
 	UnmarshalBinary(data []byte) error
-<<<<<<< HEAD
-}
-
-// directory is a testing structure for the goConn. It allows us to simulate
-// tcp network connections locally (and is easily adaptable for network
-// connections). A single directory should be shared between all goConns's that
-// are operating in the same network 'space'. If they are on the same tree they
-// should share a directory.
-type GoDirectory struct {
-	sync.Mutex                        // protects accesses to channel and nameToPeer
-	channel    map[string]chan []byte // one channel per peer-to-peer connection
-	nameToPeer map[string]*GoConn     // keeps track of duplicate connections
-}
-
-/// newDirectory creates a new directory for registering goPeers.
-func NewGoDirectory() *GoDirectory {
-	return &GoDirectory{channel: make(map[string]chan []byte),
-		nameToPeer: make(map[string]*GoConn)}
-}
-
-// goConn is a Conn type for representing connections in an in-memory tree. It
-// uses channels for communication.
-type GoConn struct {
-	// the directory maps each (from,to) pair to a channel for sending
-	// (from,to). When receiving one reads from the channel (from, to). Thus
-	// the sender "owns" the channel.
-	dir    *GoDirectory
-	from   string
-	to     string
-	fromto string
-	tofrom string
-}
-
-// PeerExists is an ignorable error that says that this peer has already been
-// registered to this directory.
-var PeerExists error = errors.New("peer already exists in given directory")
-
-// NewGoPeer creates a goPeer registered in the given directory with the given
-// hostname. It returns an ignorable PeerExists error if this peer already
-// exists.
-func NewGoConn(dir *GoDirectory, from, to string) (*GoConn, error) {
-	gc := &GoConn{dir, from, to, from + "::::" + to, to + "::::" + from}
-	dir.Lock()
-	fromto := gc.FromTo()
-	defer dir.Unlock()
-	if c, ok := dir.nameToPeer[fromto]; ok {
-		// return the already existant peer\
-		return c, PeerExists
-	}
-	dir.nameToPeer[fromto] = gc
-	dir.channel[fromto] = make(chan []byte)
-	return gc, nil
-}
-
-// Name returns the from+to identifier of the goConn.
-func (c GoConn) Name() string {
-	return c.to
-}
-
-func (c GoConn) FromTo() string {
-	return c.fromto
-}
-
-func (c GoConn) ToFrom() string {
-	return c.tofrom
-}
-
-func (c GoConn) Connect() error {
-	return nil
-}
-
-func (c GoConn) Close() {}
-
-// Put sends data to the goConn through the channel.
-func (c *GoConn) Put(data BinaryMarshaler) error {
-	fromto := c.FromTo()
-	c.dir.Lock()
-	ch := c.dir.channel[fromto]
-	// the directory must be unlocked before sending data. otherwise the
-	// receiver would not be able to access this channel from the directory
-	// either.
-	c.dir.Unlock()
-	b, err := data.MarshalBinary()
-	if err != nil {
-		return err
-	}
-	log.Printf("Sending data: %#v\n", data)
-	ch <- b
-	return nil
-}
-
-// Get receives data from the sender.
-func (c *GoConn) Get(bum BinaryUnmarshaler) error {
-	// since the channel is owned by the sender, we flip around the ordering of
-	// the fromto key to indicate that we want to receive from this instead of
-	// send.
-	tofrom := c.ToFrom()
-	c.dir.Lock()
-	ch := c.dir.channel[tofrom]
-	// as in Put directory must be unlocked to allow other goroutines to reach
-	// their send lines.
-	c.dir.Unlock()
-
-	data := <-ch
-	log.Println("DATA:", data)
-	err := bum.UnmarshalBinary(data)
-	if err != nil {
-		log.Println("ERROR UNMARSHALING:", err)
-	}
-	return err
-}
-
-// TcpConn is a prototype TCP connection with gob encoding.
-type TCPConn struct {
-	sync.RWMutex
-
-	name string
-	conn net.Conn
-	enc  *gob.Encoder
-	dec  *gob.Decoder
-}
-
-func NewTCPConnFromNet(conn net.Conn) *TCPConn {
-	return &TCPConn{
-		name: conn.RemoteAddr().String(),
-		conn: conn,
-		enc:  gob.NewEncoder(conn),
-		dec:  gob.NewDecoder(conn)}
-
-}
-
-func NewTCPConn(hostname string) *TCPConn {
-	tp := &TCPConn{}
-	tp.name = hostname
-	return tp
-}
-
-func (tc TCPConn) Connect() error {
-	log.Println("tcpconn establishing new connection")
-	// establish the connection
-	conn, err := net.Dial("tcp", tc.name)
-	if err != nil {
-		log.Println("connection failed")
-		return err
-	}
-	tc.conn = conn
-	// gob encoders call MarshalBinary and UnmarshalBinary
-	// TODO replace gob with minimal Put, Get interface
-	// gob nicely handles reading from the connection
-	// otherwise we would have to deal with making the tcp
-	// read and write blocking rather than non-blocking.
-	tc.enc = gob.NewEncoder(conn)
-	tc.dec = gob.NewDecoder(conn)
-	return nil
-}
-
-func (tc TCPConn) Name() string {
-	return tc.name
-}
-
-// blocks until the put is availible
-func (tc *TCPConn) Put(bm BinaryMarshaler) error {
-	tc.RLock()
-	for tc.enc == nil {
-		tc.RUnlock()
-		time.Sleep(time.Second)
-		tc.RLock()
-		//return errors.New(" connection not established")
-	}
-	tc.RUnlock()
-	return tc.enc.Encode(bm)
-}
-
-func (tc *TCPConn) Get(bum BinaryUnmarshaler) error {
-	for tc.dec == nil {
-		time.Sleep(time.Second)
-		//return errors.New(" connection not established")
-	}
-	return tc.dec.Decode(bum)
-}
-
-func (tc *TCPConn) Close() {
-	if tc.conn != nil {
-		tc.conn.Close()
-	}
-=======
->>>>>>> 19ff89b6
 }