--- conflicted
+++ resolved
@@ -65,9 +65,6 @@
 	return tc.name
 }
 
-<<<<<<< HEAD
-var ConnectionNotEstablished error = errors.New(" connection not established")
-=======
 func (c *TCPConn) SetPubKey(pk abstract.Point) {
 	c.mupk.Lock()
 	c.pubkey = pk
@@ -82,29 +79,20 @@
 }
 
 var ConnectionNotEstablished error = errors.New("connection not established")
->>>>>>> fd8a13fe
 
 // blocks until the put is availible
 func (tc *TCPConn) Put(bm BinaryMarshaler) chan error {
 	errchan := make(chan error, 1)
-<<<<<<< HEAD
-	tc.RLock()
-	for tc.enc == nil {
-		tc.RUnlock()
-		time.Sleep(time.Second)
-		tc.RLock()
-=======
 	// tc.RLock()
 	for tc.enc == nil {
 		// tc.RUnlock()
 		// time.Sleep(time.Second)
 		// tc.RLock()
 		log.Println("Conn not established")
->>>>>>> fd8a13fe
 		errchan <- ConnectionNotEstablished
 		return errchan
 	}
-	tc.RUnlock()
+	// tc.RUnlock()
 	err := tc.enc.Encode(bm)
 	errchan <- err
 	return errchan
@@ -114,10 +102,6 @@
 func (tc *TCPConn) Get(bum BinaryUnmarshaler) chan error {
 	errchan := make(chan error, 1)
 	for tc.dec == nil {
-<<<<<<< HEAD
-		//time.Sleep(time.Second)
-=======
->>>>>>> fd8a13fe
 		// panic("no decoder yet")
 		// log.Fatal("no decoder yet")
 		errchan <- ConnectionNotEstablished
