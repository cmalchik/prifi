--- conflicted
+++ resolved
@@ -4,11 +4,7 @@
 
 // Constants we expect might be used by other packages
 // TODO: can this be replaced by the application using the signer?
-<<<<<<< HEAD
 var ROUND_TIME time.Duration = 2 * time.Second
-=======
-var ROUND_TIME time.Duration = 10 * time.Second
->>>>>>> 23b69e8a
 var HEARTBEAT = ROUND_TIME + ROUND_TIME/2
 
 var RoundsPerView int64 = 5
