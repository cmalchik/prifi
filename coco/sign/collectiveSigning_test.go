--- conflicted
+++ resolved
@@ -31,11 +31,7 @@
 //    / \
 //   2   3
 func TestStaticMerkle(t *testing.T) {
-<<<<<<< HEAD
-	if err := runStaticTest(sign.MerkleTree); err != nil {
-=======
 	if err := runStaticTest(sign.MerkleTree, 100); err != nil {
->>>>>>> ae1d9759
 		t.Fatal(err)
 	}
 }
@@ -336,10 +332,7 @@
 	hc.SNodes[0].LogTest = []byte("hello world")
 	hc.SNodes[0].StartAnnouncement(&sign.AnnouncementMessage{LogTest: hc.SNodes[0].LogTest, Round: 1})
 	log.Println("Test Done")
-<<<<<<< HEAD
 	sign.RoundsPerView = aux
-=======
->>>>>>> ae1d9759
 }
 
 func TestTCPStaticConfigRounds(t *testing.T) {
