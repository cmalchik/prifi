package sign_test

import (
	"fmt"
	"log"
	"strconv"
	"testing"
	"time"

	"github.com/dedis/crypto/abstract"
	"github.com/dedis/crypto/edwards/ed25519"
	"github.com/dedis/crypto/nist"
	_ "github.com/dedis/prifi/coco"
	"github.com/dedis/prifi/coco/coconet"
	"github.com/dedis/prifi/coco/sign"
	"github.com/dedis/prifi/coco/test/oldconfig"
)

// NOTE: when announcing must provide round numbers

// Testing suite for signing
// NOTE: when testing if we can gracefully accommodate failures we must:
// 1. Wrap our hosts in FaultyHosts (ex: via field passed in LoadConfig)
// 2. Set out Nodes TesingFailures field to true
// 3. We can Choose at which stage our nodes fail by using SetDeadFor
//    or we can choose to take them off completely via SetDead

//       0
//      /
//     1
//    / \
//   2   3
func TestStaticMerkle(t *testing.T) {
	aux := sign.RoundsPerView
	sign.RoundsPerView = 100

	if err := runStaticTest(sign.MerkleTree); err != nil {
		t.Fatal(err)
	}

	sign.RoundsPerView = aux
}

func TestStaticPubKey(t *testing.T) {
	if err := runStaticTest(sign.PubKey); err != nil {
		t.Fatal(err)
	}
}

func TestStaticFaulty(t *testing.T) {
	faultyNodes := make([]int, 0)
	faultyNodes = append(faultyNodes, 1)

	if err := runStaticTest(sign.PubKey, faultyNodes...); err != nil {
		t.Fatal(err)
	}
}

var DefaultView = 0

func runStaticTest(signType sign.Type, faultyNodes ...int) error {
	// Crypto setup
	suite := nist.NewAES128SHA256P256()
	rand := suite.Cipher([]byte("example"))

	// number of nodes for the test
	nNodes := 4
	// create new directory for communication between peers
	dir := coconet.NewGoDirectory()
	// Create Hosts and Peers
	h := make([]coconet.Host, nNodes)

	for i := 0; i < nNodes; i++ {
		hostName := "host" + strconv.Itoa(i)

		if len(faultyNodes) > 0 {
			h[i] = &coconet.FaultyHost{}
			gohost := coconet.NewGoHost(hostName, dir)
			h[i] = coconet.NewFaultyHost(gohost)
		} else {
			h[i] = coconet.NewGoHost(hostName, dir)
		}

	}

	for _, fh := range faultyNodes {
		h[fh].(*coconet.FaultyHost).SetDeadFor("response", true)
	}

	// Create Signing Nodes out of the hosts
	nodes := make([]*sign.Node, nNodes)
	for i := 0; i < nNodes; i++ {
		nodes[i] = sign.NewNode(h[i], suite, rand)
		nodes[i].Type = signType
		nodes[i].GenSetPool()

		h[i].SetPubKey(nodes[i].PubKey)
		// To test the already keyed signing node, uncomment
		// PrivKey := suite.Secret().Pick(rand)
		// nodes[i] = NewKeyedNode(h[i], suite, PrivKey)
	}
	nodes[0].Height = 2
	nodes[1].Height = 1
	nodes[2].Height = 0
	nodes[3].Height = 0
	// Add edges to parents
	h[1].AddParent(DefaultView, h[0].Name())
	h[2].AddParent(DefaultView, h[1].Name())
	h[3].AddParent(DefaultView, h[1].Name())
	// Add edges to children, listen to children
	h[0].AddChildren(DefaultView, h[1].Name())
	h[1].AddChildren(DefaultView, h[2].Name(), h[3].Name())

	for _, host := range h {
		host.Listen()
		host.Connect(0)
	}

	for i := 0; i < nNodes; i++ {
		if len(faultyNodes) > 0 {
			nodes[i].FailureRate = 1
		}

		go func(i int) {
			// start listening for messages from within the tree
			nodes[i].Listen()
		}(i)
	}

	// Have root node initiate the signing protocol
	// via a simple annoucement
	nodes[0].LogTest = []byte("Hello World")
	// return nodes[0].Announce(DefaultView, &sign.AnnouncementMessage{LogTest: nodes[0].LogTest, Round: 1})
	return nodes[0].StartAnnouncement(&sign.AnnouncementMessage{LogTest: nodes[0].LogTest, Round: 1})
}

// Configuration file data/exconf.json
//       0
//      / \
//     1   4
//    / \   \
//   2   3   5
func TestSmallConfigHealthy(t *testing.T) {
	suite := nist.NewAES128SHA256P256()
	if err := runTreeSmallConfig(sign.MerkleTree, suite, 0); err != nil {
		t.Fatal(err)
	}
}

func TestSmallConfigHealthyNistQR512(t *testing.T) {
	suite := nist.NewAES128SHA256QR512()
	if err := runTreeSmallConfig(sign.MerkleTree, suite, 0); err != nil {
		t.Fatal(err)
	}
}

func TestSmallConfigHealthyEd25519(t *testing.T) {
	suite := ed25519.NewAES128SHA256Ed25519(true)
	if err := runTreeSmallConfig(sign.MerkleTree, suite, 0); err != nil {
		t.Fatal(err)
	}
}

func TestSmallConfigFaulty(t *testing.T) {
	faultyNodes := make([]int, 0)
	faultyNodes = append(faultyNodes, 2, 5)
	suite := nist.NewAES128SHA256P256()
	if err := runTreeSmallConfig(sign.MerkleTree, suite, 100, faultyNodes...); err != nil {
		t.Fatal(err)
	}
}

func TestSmallConfigFaulty2(t *testing.T) {
	failureRate := 15
	faultyNodes := make([]int, 0)
	faultyNodes = append(faultyNodes, 1, 2, 3, 4, 5)
	suite := nist.NewAES128SHA256P256()
	if err := runTreeSmallConfig(sign.MerkleTree, suite, failureRate, faultyNodes...); err != nil {
		t.Fatal(err)
	}
}

<<<<<<< HEAD
func runTreeSmallConfig(signType sign.Type, failureRate int, faultyNodes ...int) error {
	var hc *oldconfig.HostConfig
=======
func runTreeSmallConfig(signType sign.Type, suite abstract.Suite, failureRate int, faultyNodes ...int) error {
	var hostConfig *oldconfig.HostConfig
>>>>>>> 5e87fd27
	var err error
	opts := oldconfig.ConfigOptions{Suite: suite}

	if len(faultyNodes) > 0 {
<<<<<<< HEAD
		hc, err = oldconfig.LoadConfig("../test/data/exconf.json", oldconfig.ConfigOptions{Faulty: true})
	} else {
		hc, err = oldconfig.LoadConfig("../test/data/exconf.json")
=======
		opts.Faulty = true
>>>>>>> 5e87fd27
	}
	hostConfig, err = oldconfig.LoadConfig("../test/data/exconf.json", opts)
	if err != nil {
		return err
	}

	for _, fh := range faultyNodes {
		fmt.Println("Setting", hc.SNodes[fh].Name(), "as faulty")
		if failureRate == 100 {
			hc.SNodes[fh].Host.(*coconet.FaultyHost).SetDeadFor("commit", true)

		}
		// hc.SNodes[fh].Host.(*coconet.FaultyHost).Die()
	}

	if len(faultyNodes) > 0 {
		for i := range hc.SNodes {
			hc.SNodes[i].FailureRate = failureRate
		}
	}

	err = hc.Run(false, signType)
	if err != nil {
		return err
	}
	// Have root node initiate the signing protocol via a simple annoucement
	hc.SNodes[0].LogTest = []byte("Hello World")
	hc.SNodes[0].Announce(DefaultView, &sign.AnnouncementMessage{LogTest: hc.SNodes[0].LogTest, Round: 1})

	return nil
}

func TestTreeFromBigConfig(t *testing.T) {
	// this test configuration HostList is incorrect -- duplicates are present
	return

	// not mixing view changes in
	aux := sign.RoundsPerView
	sign.RoundsPerView = 100

	hc, err := oldconfig.LoadConfig("../test/data/exwax.json")
	if err != nil {
		t.Fatal(err)
	}
	err = hc.Run(false, sign.MerkleTree)
	if err != nil {
		t.Fatal(err)
	}
	defer func() {
		for _, n := range hc.SNodes {
			n.Close()
		}
		time.Sleep(1 * time.Second)
	}()

	// give it some time to set up
	time.Sleep(2 * time.Second)

	hc.SNodes[0].LogTest = []byte("hello world")
	err = hc.SNodes[0].Announce(DefaultView, &sign.AnnouncementMessage{LogTest: hc.SNodes[0].LogTest, Round: 1})
	if err != nil {
		t.Error(err)
	}

	sign.RoundsPerView = aux
}

// tree from configuration file data/exconf.json
func TestMultipleRounds(t *testing.T) {
	if testing.Short() {
		t.Skip("skipping test in short mode.")
	}
	// not mixing view changes in
	aux := sign.RoundsPerView
	sign.RoundsPerView = 100
	hc, err := oldconfig.LoadConfig("../test/data/exconf.json")
	if err != nil {
		t.Fatal(err)
	}
	N := 5
	err = hc.Run(false, sign.MerkleTree)
	if err != nil {
		t.Fatal(err)
	}
	defer func() {
		for _, n := range hc.SNodes {
			n.Close()
		}
		time.Sleep(1 * time.Second)
	}()

	// give it some time to set up
	time.Sleep(2 * time.Second)

	// Have root node initiate the signing protocol
	// via a simple annoucement
	for i := 1; i <= N; i++ {
		hc.SNodes[0].LogTest = []byte("Hello World" + strconv.Itoa(i))
		err = hc.SNodes[0].StartAnnouncement(&sign.AnnouncementMessage{LogTest: hc.SNodes[0].LogTest, Round: i})
		if err != nil {
			t.Error(err)
		}
	}

	sign.RoundsPerView = aux
}

func TestTCPStaticConfig(t *testing.T) {
	// not mixing view changes in
	aux := sign.RoundsPerView
	sign.RoundsPerView = 100
	time.Sleep(5 * time.Second)
	hc, err := oldconfig.LoadConfig("../test/data/extcpconf.json", oldconfig.ConfigOptions{ConnType: "tcp", GenHosts: true})
	if err != nil {
		t.Error(err)
	}
	defer func() {
		for _, n := range hc.SNodes {
			n.Close()
		}
		time.Sleep(1 * time.Second)
	}()

	err = hc.Run(false, sign.MerkleTree)
	if err != nil {
		t.Fatal(err)
	}

	// give it some time to set up
	time.Sleep(2 * time.Second)

	hc.SNodes[0].LogTest = []byte("hello world")
	hc.SNodes[0].Announce(DefaultView, &sign.AnnouncementMessage{LogTest: hc.SNodes[0].LogTest, Round: 1})
	log.Println("Test Done")
	sign.RoundsPerView = aux

}

func TestTCPStaticConfigRounds(t *testing.T) {
	// not mixing view changes in
	aux := sign.RoundsPerView
	sign.RoundsPerView = 100
	time.Sleep(5 * time.Second)
	if testing.Short() {
		t.Skip("skipping test in short mode.")
	}
	hc, err := oldconfig.LoadConfig("../test/data/extcpconf.json", oldconfig.ConfigOptions{ConnType: "tcp", GenHosts: true})
	if err != nil {
		t.Fatal("error loading configuration: ", err)
	}
	defer func() {
		for _, n := range hc.SNodes {
			n.Close()
		}
		time.Sleep(1 * time.Second)
	}()
	err = hc.Run(false, sign.MerkleTree)
	if err != nil {
		t.Fatal("error running:", err)
	}
	// give it some time to set up
	time.Sleep(2 * time.Second)

	N := 5
	for i := 1; i <= N; i++ {
		hc.SNodes[0].LogTest = []byte("hello world")
		hc.SNodes[0].Announce(DefaultView, &sign.AnnouncementMessage{LogTest: hc.SNodes[0].LogTest, Round: i})
	}
	sign.RoundsPerView = aux
}

// Tests the integration of View Change with Signer (ability to reach consensus on a view change)
// After achieving consensus, View is not actually changed, because of Signer test framework limitations
// See tests in stamp/ for the actual view change ocurring
// Go channels, static configuration, multiple rounds
func TestViewChangeChan(t *testing.T) {
	if testing.Short() {
		t.Skip("skipping test in short mode.")
	}
	hc, err := oldconfig.LoadConfig("../test/data/exconf.json")
	if err != nil {
		t.Fatal(err)
	}
	err = hc.Run(false, sign.MerkleTree)
	if err != nil {
		t.Fatal(err)
	}
	// give it some time to set up
	time.Sleep(2 * time.Second)

	// Have root node initiate the signing protocol
	// via a simple annoucement
	N := 6
	for i := 1; i <= N; i++ {
		hc.SNodes[0].LogTest = []byte("Hello World" + strconv.Itoa(i))
		err = hc.SNodes[0].Announce(DefaultView, &sign.AnnouncementMessage{LogTest: hc.SNodes[0].LogTest, Round: i})
		if err == sign.ChangingViewError {
			log.Println("Attempted round", i, "but received view change. waiting then retrying")
			time.Sleep(3 * time.Second)
			i--
			continue
		}

		if err != nil {
			t.Error(err)
		}
	}
}

// Tests the integration of View Change with Signer (ability to reach consensus on a view change)
// After achieving consensus, View is not actually changed, because of Signer test framework limitations
// See tests in stamp/ for the actual view change ocurring
func TestViewChangeTCP(t *testing.T) {
	time.Sleep(5 * time.Second)
	if testing.Short() {
		t.Skip("skipping test in short mode.")
	}
	hc, err := oldconfig.LoadConfig("../test/data/extcpconf.json", oldconfig.ConfigOptions{ConnType: "tcp", GenHosts: true})
	if err != nil {
		t.Fatal("error loading configuration: ", err)
	}
	defer func() {
		for _, n := range hc.SNodes {
			n.Close()
		}
		time.Sleep(1 * time.Second)
	}()
	err = hc.Run(false, sign.MerkleTree)
	if err != nil {
		t.Fatal("error running:", err)
	}
	// give it some time to set up
	time.Sleep(2 * time.Second)

	N := 6
	for i := 1; i <= N; i++ {
		hc.SNodes[0].LogTest = []byte("hello world")
		hc.SNodes[0].Announce(DefaultView, &sign.AnnouncementMessage{LogTest: hc.SNodes[0].LogTest, Round: i})
	}
}

// func TestTreeBigConfigTCP(t *testing.T) {
// 	if testing.Short() {
// 		t.Skip("skipping test in short mode.")
// 	}
// 	hc, err := LoadConfig("data/wax.json", ConfigOptions{ConnType: "tcp", GenHosts: true})
// 	if err != nil {
// 		t.Error()
// 	}
// 	err = hc.Run(false, sign.MerkleTree)
// 	if err != nil {
// 		t.Fatal(err)
// 	}
// 	hc.SNodes[0].LogTest = []byte("hello world")
// 	err = hc.SNodes[0].Announce(&AnnouncementMessage{hc.SNodes[0].LogTest})
// 	if err != nil {
// 		t.Error(err)
// 	}
// 	for _, n := range hc.SNodes {
// 		n.Close()
// 	}
// }

/*func BenchmarkTreeBigConfigTCP(b *testing.B) {
	if testing.Short() {
		b.Skip("skipping test in short mode.")
	}
	hc, err := LoadConfig("data/wax.json", "tcp")
	if err != nil {
		b.Error()
	}
	b.ResetTimer()
	for i := 0; i < b.N; i++ {
		hc.SNodes[0].LogTest = []byte("hello world")
		hc.SNodes[0].Announce(&AnnouncementMessage{hc.SNodes[0].LogTest})
	}
}*/<|MERGE_RESOLUTION|>--- conflicted
+++ resolved
@@ -180,26 +180,15 @@
 	}
 }
 
-<<<<<<< HEAD
-func runTreeSmallConfig(signType sign.Type, failureRate int, faultyNodes ...int) error {
+func runTreeSmallConfig(signType sign.Type, suite abstract.Suite, failureRate int, faultyNodes ...int) error {
 	var hc *oldconfig.HostConfig
-=======
-func runTreeSmallConfig(signType sign.Type, suite abstract.Suite, failureRate int, faultyNodes ...int) error {
-	var hostConfig *oldconfig.HostConfig
->>>>>>> 5e87fd27
 	var err error
 	opts := oldconfig.ConfigOptions{Suite: suite}
 
 	if len(faultyNodes) > 0 {
-<<<<<<< HEAD
-		hc, err = oldconfig.LoadConfig("../test/data/exconf.json", oldconfig.ConfigOptions{Faulty: true})
-	} else {
-		hc, err = oldconfig.LoadConfig("../test/data/exconf.json")
-=======
 		opts.Faulty = true
->>>>>>> 5e87fd27
-	}
-	hostConfig, err = oldconfig.LoadConfig("../test/data/exconf.json", opts)
+	}
+	hc, err = oldconfig.LoadConfig("../test/data/exconf.json", opts)
 	if err != nil {
 		return err
 	}
