package sign

import "github.com/dedis/crypto/abstract"
import "github.com/dedis/prifi/coco/hashid"
import "github.com/dedis/prifi/coco/proof"

const FIRST_ROUND int = 1 // start counting rounds at 1

type Round struct {
	c abstract.Secret // round lasting challenge
	r abstract.Secret // round lasting response

	Log       SNLog // round lasting log structure
	HashedLog []byte

	r_hat abstract.Secret // aggregate of responses
	X_hat abstract.Point  // aggregate of public keys

	Commits   []*SigningMessage
	Responses []*SigningMessage

	// own big merkle subtree
	MTRoot     hashid.HashId   // mt root for subtree, passed upwards
	Leaves     []hashid.HashId // leaves used to build the merkle subtre
	LeavesFrom []string        // child names for leaves

	// mtRoot before adding HashedLog
	LocalMTRoot hashid.HashId

	// merkle tree roots of children in strict order
	CMTRoots     []hashid.HashId
	CMTRootNames []string
	Proofs       map[string]proof.Proof

	// round-lasting public keys of children servers that did not
	// respond to latest commit or respond phase, in subtree
	ExceptionList []abstract.Point
	// combined point commits of children servers in subtree
	ChildV_hat map[string]abstract.Point
	// combined public keys of children servers in subtree
	ChildX_hat map[string]abstract.Point
	// for internal verification purposes
	exceptionV_hat abstract.Point

	BackLink hashid.HashId
	AccRound []byte

	Vote *Vote
	// VoteRequest  *VoteRequest  // Vote Request vote on in the round
	// CountedVotes *CountedVotes // CountedVotes contains a subtree's votes
}

func NewRound(suite abstract.Suite) *Round {
	round := &Round{}
	round.Commits = make([]*SigningMessage, 0)
	round.Responses = make([]*SigningMessage, 0)
	round.ExceptionList = make([]abstract.Point, 0)
<<<<<<< HEAD
=======
	round.Log.Suite = suite
>>>>>>> 5e87fd27
	return round
}<|MERGE_RESOLUTION|>--- conflicted
+++ resolved
@@ -55,9 +55,6 @@
 	round.Commits = make([]*SigningMessage, 0)
 	round.Responses = make([]*SigningMessage, 0)
 	round.ExceptionList = make([]abstract.Point, 0)
-<<<<<<< HEAD
-=======
 	round.Log.Suite = suite
->>>>>>> 5e87fd27
 	return round
 }