--- conflicted
+++ resolved
@@ -318,11 +318,7 @@
 	seed := h.Sum32()
 	sn.Rand = rand.New(rand.NewSource(int64(seed)))
 	sn.Host.SetSuite(suite)
-<<<<<<< HEAD
 	sn.VoteLog = NewVoteLog()
-
-=======
->>>>>>> 5e87fd27
 	return sn
 }
 
@@ -346,11 +342,7 @@
 	seed := h.Sum32()
 	sn.Rand = rand.New(rand.NewSource(int64(seed)))
 	sn.Host.SetSuite(suite)
-<<<<<<< HEAD
 	sn.VoteLog = NewVoteLog()
-
-=======
->>>>>>> 5e87fd27
 	return sn
 }
 
