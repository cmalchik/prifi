--- conflicted
+++ resolved
@@ -169,13 +169,8 @@
 					return messgs
 				}
 			case <-time.After(timeout):
-<<<<<<< HEAD
 				log.Warnln(sn.Name(), "timeouted on", what, timeout)
-				break forloop
-=======
-				log.Println(sn.Name(), "timeouted on", what, timeout)
 				return messgs
->>>>>>> dce8f1ea
 			}
 		}
 	}
