package sign

import (
	"bytes"
	"errors"
	"fmt"
	"sort"
	"strconv"
	"sync"
	"time"

	log "github.com/Sirupsen/logrus"

	"github.com/dedis/crypto/abstract"
	"github.com/dedis/prifi/coco/coconet"
	"github.com/dedis/prifi/coco/hashid"
	"github.com/dedis/prifi/coco/proof"
	// "strconv"
	// "os"
)

// Collective Signing via ElGamal
// 1. Announcement
// 2. Commitment
// 3. Challenge
// 4. Response

var ErrUnknownMessageType error = errors.New("Received message of unknown type")

// Determine type of message coming from the parent
// Pass the duty of acting on it to another function
func (sn *SigningNode) getUp() {
	for {
		sm := SigningMessage{}
		if err := sn.GetUp(&sm); err != nil {
			// TODO: could pass err up via channel
			log.Println("err")
		}
		switch sm.Type {
		default:
			log.Println("in get up", ErrUnknownMessageType, sm)
			// return ErrUnknownMessageType
		case Announcement:
			sn.Announce(sm.Am)
		case Challenge:
			sn.Challenge(sm.Chm)
		}
	}
}

// Used in Commit and Respond to get commits and responses from all
// children before creating own commit and response
// Messages from children are returns in STRICT order
// ith message = message from ith child
func (sn *SigningNode) getDown() {
	// grab space for children messages
	// messgs := make([]coconet.BinaryUnmarshaler, sn.NChildren())
	// for i := range messgs {
	// 	messgs[i] = &SigningMessage{}
	// }

	// update waiting time based on current depth
	// and wait for all children to commit
	sn.UpdateTimeout()
	ch, errch := sn.GetDown()

	var sm *SigningMessage
	var nm coconet.NetworkMessg
	var err error
	for {
		nm = <-ch
		err = <-errch

		if err != nil {
			// TODO: something else?
			continue
		}

		sm = nm.Data.(*SigningMessage)

		sm.From = nm.From
		switch sm.Type {
		default:
			log.Println(sn.Name(), "getDown", ErrUnknownMessageType, sm)
			// return ErrUnknownMessageType
		case Commitment:
			// shove message on commit channel for its round
			round := sm.Com.Round
			sn.roundLock.Lock()
			comch := sn.ComCh[round]
			sn.roundLock.Unlock()
			comch <- sm
		case Response:
			// shove message on response channel for its round
			round := sm.Rm.Round
<<<<<<< HEAD
			sn.roundLock.Lock()
			rmch := sn.RmCh[round]
			sn.roundLock.Unlock()
			rmch <- sm
=======
			sn.RmCh[round] <- sm
		case Error:
			log.Println(sn.Name(), "error", ErrUnknownMessageType, sm, sm.Err)
>>>>>>> 6ac0027b
		}
	}
}

func (sn *SigningNode) setPool() {
	var p sync.Pool
	p.New = NewSigningMessage
	sn.Host.SetPool(p)
}

// Start listening for messages coming from parent(up)
func (sn *SigningNode) Listen() error {
	sn.setPool()

	if sn.IsRoot() {
		// Sleep/ Yield until change in network
		// sn.WaitTick()
		go sn.getDown()
	} else {
		go sn.getUp()
		go sn.getDown()
	}
	return nil
}

// initiated by root, propagated by all others
func (sn *SigningNode) Announce(am *AnnouncementMessage) error {
	// the root is the only node that keeps track of round # internally
	if sn.IsRoot() {
		sn.Round = am.Round
	}
	sn.roundLock.Lock()
	sn.Rounds[am.Round] = NewRound()
	sn.ComCh[am.Round] = make(chan *SigningMessage, 1)
	sn.RmCh[am.Round] = make(chan *SigningMessage, 1)
	sn.roundLock.Unlock()

	// Inform all children of announcement
	// PutDown requires each child to have his own message
	messgs := make([]coconet.BinaryMarshaler, sn.NChildren())
	for i := range messgs {
		sm := SigningMessage{Type: Announcement, Am: am}
		messgs[i] = &sm
	}
	if err := sn.PutDown(messgs); err != nil {
		return err
	}

	// initiate commit phase
	return sn.Commit(am.Round)
}

func (sn *SigningNode) GetChildrenMerkleRoots(Round int) {
	round := sn.Rounds[Round]
	// children commit roots
	round.CMTRoots = make([]hashid.HashId, len(round.Leaves))
	copy(round.CMTRoots, round.Leaves)
	round.CMTRootNames = make([]string, len(round.Leaves))
	copy(round.CMTRootNames, round.LeavesFrom)

	if len(round.Leaves) != len(round.LeavesFrom) {
		panic("len leaves != len leaves from")
	}

	// concatenate children commit roots in one binary blob for easy marshalling
	round.Log.CMTRoots = make([]byte, 0)
	for _, leaf := range round.Leaves {
		round.Log.CMTRoots = append(round.Log.CMTRoots, leaf...)
	}
}

func (sn *SigningNode) GetLocalMerkleRoot(Round int) {
	round := sn.Rounds[Round]
	// add own local mtroot to leaves
	if sn.CommitFunc != nil {
		round.LocalMTRoot = sn.CommitFunc()
	} else {
		round.LocalMTRoot = make([]byte, hashid.Size)
	}
	round.Leaves = append(round.Leaves, round.LocalMTRoot)
	// sn.LocalMTRootIndex = len(sn.Leaves) - 1

}

func (sn *SigningNode) ComputeCombinedMerkleRoot(Round int) {
	round := sn.Rounds[Round]
	// add hash of whole log to leaves
	round.Leaves = append(round.Leaves, round.HashedLog)

	// compute MT root based on Log as right child and
	// MT of leaves as left child and send it up to parent
	sort.Sort(hashid.ByHashId(round.Leaves))
	left, proofs := proof.ProofTree(sn.GetSuite().Hash, round.Leaves)
	right := round.HashedLog
	moreLeaves := make([]hashid.HashId, 0)
	moreLeaves = append(moreLeaves, left, right)
	round.MTRoot, _ = proof.ProofTree(sn.GetSuite().Hash, moreLeaves)

	// Hashed Log has to come first in the proof; len(sn.CMTRoots)+1 proofs
	round.Proofs = make(map[string]proof.Proof, 0)
	children := sn.Children()
	for name := range children {
		round.Proofs[name] = append(round.Proofs[name], right)
	}
	round.Proofs["local"] = append(round.Proofs["local"], right)

	// separate proofs by children (need to send personalized proofs to children)
	// also separate local proof (need to send it to timestamp server)
	sn.SeparateProofs(proofs, round.Leaves, Round)
}

// Create round lasting secret and commit point v and V
// Initialize log structure for the round
func (sn *SigningNode) initCommitCrypto(Round int) {
	round := sn.Rounds[Round]
	// generate secret and point commitment for this round
	rand := sn.suite.Cipher([]byte(sn.Name()))
	round.Log = SNLog{}
	round.Log.v = sn.suite.Secret().Pick(rand)
	round.Log.V = sn.suite.Point().Mul(nil, round.Log.v)
	// initialize product of point commitments
	round.Log.V_hat = sn.suite.Point().Null()
	sn.add(round.Log.V_hat, round.Log.V)

	round.X_hat = sn.suite.Point().Null()
	sn.add(round.X_hat, sn.PubKey)
}

func (sn *SigningNode) waitOn(ch chan *SigningMessage, timeout time.Duration) []*SigningMessage {
	nChildren := len(sn.Children())
	messgs := make([]*SigningMessage, 0)
	received := 0
	if nChildren > 0 {
	forloop:
		for {

			select {
			case sm := <-ch:
				messgs = append(messgs, sm)
				received += 1
				if received == nChildren {
					break forloop
				}
			case <-time.After(timeout):
				log.Println(sn.Name(), "timeouted", timeout)
				break forloop
			}
		}
	}

	return messgs
}

func (sn *SigningNode) Commit(Round int) error {
	round := sn.Rounds[Round]
	sn.initCommitCrypto(Round)

	// wait on commits from children
	messgs := sn.waitOn(sn.ComCh[Round], sn.GetTimeout())

	// prepare to handle exceptions
	round.ExceptionList = make([]abstract.Point, 0)
	round.ChildV_hat = make(map[string]abstract.Point, len(sn.Children()))
	round.ChildX_hat = make(map[string]abstract.Point, len(sn.Children()))
	children := sn.Children()

	// Commits from children are the first Merkle Tree leaves for the round
	round.Leaves = make([]hashid.HashId, 0)
	round.LeavesFrom = make([]string, 0)

	for _, sm := range messgs {
		from := sm.From
		switch sm.Type {
		default: // default == no response from i
			// fmt.Println(sn.Name(), "no commit from", i)
			round.ExceptionList = append(round.ExceptionList, children[from].PubKey())
			// take note of lack of pub keys and commit points from i
			round.ChildX_hat[from] = sn.suite.Point().Null()
			round.ChildV_hat[from] = sn.suite.Point().Null()
			continue
		case Commitment:
			round.Leaves = append(round.Leaves, sm.Com.MTRoot)
			round.LeavesFrom = append(round.LeavesFrom, from)
			round.ChildV_hat[from] = sm.Com.V_hat
			round.ChildX_hat[from] = sm.Com.X_hat
			round.ExceptionList = append(round.ExceptionList, sm.Com.ExceptionList...)

			// add good child server to combined public key, and point commit
			sn.add(round.X_hat, sm.Com.X_hat)
			sn.add(round.Log.V_hat, sm.Com.V_hat)
		}

		// sn.Pool().Put(sm)
	}

	if sn.Type == PubKey {
		return sn.actOnCommits(Round)
	} else {
		sn.GetChildrenMerkleRoots(Round)
		sn.GetLocalMerkleRoot(Round)
		sn.HashLog(Round)
		sn.ComputeCombinedMerkleRoot(Round)
		return sn.actOnCommits(Round)
	}
}

// Finalize commits by initiating the challenge pahse if root
// Send own commitment message up to parent if non-root
func (sn *SigningNode) actOnCommits(Round int) (err error) {
	round := sn.Rounds[Round]
	if sn.IsRoot() {
		err = sn.FinalizeCommits()
	} else {
		// create and putup own commit message
		com := &CommitmentMessage{
			V:             round.Log.V,
			V_hat:         round.Log.V_hat,
			X_hat:         round.X_hat,
			MTRoot:        round.MTRoot,
			ExceptionList: round.ExceptionList,
			Round:         Round}

		if sn.TestingFailures == true &&
			(sn.Host.(*coconet.FaultyHost).IsDead() ||
				sn.Host.(*coconet.FaultyHost).IsDeadFor("commit")) {
			fmt.Println(sn.Name(), "dead for commits")
			return
		}

		err = sn.PutUp(&SigningMessage{
			Type: Commitment,
			Com:  com})
	}
	return
}

func (sn *SigningNode) VerifyAllProofs(chm *ChallengeMessage, proofForClient proof.Proof) {
	round := sn.Rounds[chm.Round]
	// proof from client to my root
	proof.CheckProof(sn.GetSuite().Hash, round.MTRoot, round.LocalMTRoot, round.Proofs["local"])
	// proof from my root to big root
	proof.CheckProof(sn.GetSuite().Hash, chm.MTRoot, round.MTRoot, chm.Proof)
	// proof from client to big root
	proof.CheckProof(sn.GetSuite().Hash, chm.MTRoot, round.LocalMTRoot, proofForClient)
}

// Create Merkle Proof for local client (timestamp server)
// Send Merkle Proof to local client (timestamp server)
func (sn *SigningNode) SendLocalMerkleProof(chm *ChallengeMessage) error {
	if sn.DoneFunc != nil {
		round := sn.Rounds[chm.Round]
		proofForClient := make(proof.Proof, len(chm.Proof))
		copy(proofForClient, chm.Proof)

		// To the proof from our root to big root we must add the separated proof
		// from the localMKT of the client (timestamp server) to our root
		proofForClient = append(proofForClient, round.Proofs["local"]...)

		// if want to verify partial and full proofs
		sn.VerifyAllProofs(chm, proofForClient)

		// 'reply' to client
		// TODO: add error to done function
		sn.DoneFunc(chm.MTRoot, round.MTRoot, proofForClient)
	}

	return nil
}

// Create Personalized Merkle Proofs for children servers
// Send Personalized Merkle Proofs to children servers
func (sn *SigningNode) SendChildrenChallengesProofs(chm *ChallengeMessage) error {
	round := sn.Rounds[chm.Round]
	// proof from big root to our root will be sent to all children
	baseProof := make(proof.Proof, len(chm.Proof))
	copy(baseProof, chm.Proof)

	// for each child, create personalized part of proof
	// embed it in SigningMessage, and send it
	for name, conn := range sn.Children() {
		newChm := *chm
		newChm.Proof = append(baseProof, round.Proofs[name]...)

		var messg coconet.BinaryMarshaler
		messg = &SigningMessage{Type: Challenge, Chm: &newChm}

		// send challenge message to child
		log.Errorln("connection: sending children challenge proofs:", name, conn)
		if err := <-conn.Put(messg); err != nil {
			return err
		}
	}

	return nil
}

// Send children challenges
func (sn *SigningNode) SendChildrenChallenges(chm *ChallengeMessage) error {
	for _, child := range sn.Children() {
		var messg coconet.BinaryMarshaler
		messg = &SigningMessage{Type: Challenge, Chm: chm}

		// send challenge message to child
		if err := <-child.Put(messg); err != nil {
			return err
		}
	}

	return nil
}

// initiated by root, propagated by all others
func (sn *SigningNode) Challenge(chm *ChallengeMessage) error {
	// register challenge
	round := sn.Rounds[chm.Round]
	round.c = chm.C

	if sn.Type == PubKey {
		if err := sn.SendChildrenChallenges(chm); err != nil {
			return err
		}
		return sn.Respond(chm.Round)
	} else {
		// messages from clients, proofs computed
		if err := sn.SendLocalMerkleProof(chm); err != nil {
			return err
		}
		if err := sn.SendChildrenChallengesProofs(chm); err != nil {
			return err
		}
		return sn.Respond(chm.Round)
	}

}

func (sn *SigningNode) initResponseCrypto(Round int) {
	round := sn.Rounds[Round]
	// generate response   r = v - xc
	round.r = sn.suite.Secret()
	round.r.Mul(sn.PrivKey, round.c).Sub(round.Log.v, round.r)
	// initialize sum of children's responses
	round.r_hat = round.r
}

// accommodate nils
func (sn *SigningNode) add(a abstract.Point, b abstract.Point) {
	if a == nil {
		a = sn.suite.Point().Null()
	}
	if b != nil {
		a.Add(a, b)
	}

}

// accommodate nils
func (sn *SigningNode) sub(a abstract.Point, b abstract.Point) {
	if a == nil {
		a = sn.suite.Point().Null()
	}
	if b != nil {
		a.Sub(a, b)
	}

}

func (sn *SigningNode) Respond(Round int) error {
	var err error
	round := sn.Rounds[Round]
	sn.initResponseCrypto(Round)

	// wait on responses from children
	messgs := sn.waitOn(sn.RmCh[Round], sn.GetTimeout())

	// initialize exception handling
	var exceptionV_hat abstract.Point
	var exceptionX_hat abstract.Point
	round.ExceptionList = make([]abstract.Point, 0)
	nullPoint := sn.suite.Point().Null()
	children := sn.Children()

	for _, sm := range messgs {
		from := sm.From
		switch sm.Type {
		default:
			// default == no response from child
			// log.Println(sn.Name(), "default in respose for child", from, sm)
			round.ExceptionList = append(round.ExceptionList, children[from].PubKey())

			// remove public keys and point commits from subtree of faild child
			sn.add(exceptionX_hat, round.ChildX_hat[from])
			sn.add(exceptionV_hat, round.ChildV_hat[from])
			continue
		case Response:
			// disregard response from children that did not commit
			_, ok := round.ChildV_hat[from]
			if ok == true && round.ChildV_hat[from].Equal(nullPoint) {
				continue
			}

			// log.Println(sn.Name(), "accepts response from", from)
			round.r_hat.Add(round.r_hat, sm.Rm.R_hat)

			sn.add(exceptionV_hat, sm.Rm.ExceptionV_hat)
			sn.add(exceptionX_hat, sm.Rm.ExceptionX_hat)
			round.ExceptionList = append(round.ExceptionList, sm.Rm.ExceptionList...)

		// Report errors that are not networking errors
		case Error:
			log.Println(sn.Name(), "Error in respose for child", from, sm)
			if sm.Err == nil {
				log.Println("Error but no error set in respond for child", from, err)
				// ignore if no error is actually set
				continue
			}
			return errors.New(sm.Err.Err)
		}
	}

	// remove all Vs of nodes from subtree that failed
	// fmt.Println(sn.Name(), "Removing exception V_hat", exceptionV_hat)
	sn.sub(round.Log.V_hat, exceptionV_hat)
	sn.sub(round.X_hat, exceptionX_hat)
	log.Println(sn.Name(), "Verify responses ", len(messgs), "messgs")
	err = sn.VerifyResponses(Round)

	if !sn.IsRoot() {
		// report verify response error
		// log.Println(sn.Name(), "put up response with err", err)
		if err != nil {
			return sn.PutUp(&SigningMessage{
				Type: Error,
				Err:  &ErrorMessage{Err: err.Error()}})
		}
		rm := &ResponseMessage{
			R_hat:          round.r_hat,
			ExceptionList:  round.ExceptionList,
			ExceptionV_hat: exceptionV_hat,
			ExceptionX_hat: exceptionX_hat,
			Round:          Round}
		// create and putup own response message
		return sn.PutUp(&SigningMessage{
			Type: Response,
			Rm:   rm})
	}
	return err
}

// Called *only* by root node after receiving all commits
func (sn *SigningNode) FinalizeCommits() error {
	Round := sn.Round // *only* in root
	round := sn.Rounds[Round]
	// NOTE: root has sn.ExceptionList <-- the nodes that
	// did not reply to its annoucement

	// challenge = Hash(Merkle Tree Root/ Announcement Message, sn.Log.V_hat)
	if sn.Type == PubKey {
		round.c = hashElGamal(sn.suite, sn.LogTest, round.Log.V_hat)
	} else {
		round.c = hashElGamal(sn.suite, round.MTRoot, round.Log.V_hat)
	}

	proof := make([]hashid.HashId, 0)
	err := sn.Challenge(&ChallengeMessage{
		C:      round.c,
		MTRoot: round.MTRoot,
		Proof:  proof,
		Round:  Round})
	return err
}

func (sn *SigningNode) cleanXHat(Round int) {
	round := sn.Rounds[Round]
	for _, pubKey := range round.ExceptionList {
		round.X_hat.Sub(round.X_hat, pubKey)
	}
}

// Called by every node after receiving aggregate responses from descendants
func (sn *SigningNode) VerifyResponses(Round int) error {
	round := sn.Rounds[Round]
	// Check that: base**r_hat * X_hat**c == V_hat
	// Equivalent to base**(r+xc) == base**(v) == T in vanillaElGamal
	var P, T abstract.Point
	P = sn.suite.Point()
	T = sn.suite.Point()
	T.Add(T.Mul(nil, round.r_hat), P.Mul(round.X_hat, round.c))

	var c2 abstract.Secret
	if sn.IsRoot() {
		if sn.Type == PubKey {
			c2 = hashElGamal(sn.suite, sn.LogTest, T)
		} else {
			c2 = hashElGamal(sn.suite, round.MTRoot, T)
		}
	}

	// intermediary nodes check partial responses aginst their partial keys
	// the root node is also able to check against the challenge it emitted
	if !T.Equal(round.Log.V_hat) || (sn.IsRoot() && !round.c.Equal(c2)) {
		log.Println(sn.Name(), "reports ElGamal Collective Signature failed for Round", Round)
		return errors.New("Veryfing ElGamal Collective Signature failed in " + sn.Name() + "for round " + strconv.Itoa(Round))
	}

	log.Println(sn.Name(), "reports ElGamal Collective Signature succeeded for round", Round)
	return nil
}

// Called when log for round if full and ready to be hashed
func (sn *SigningNode) HashLog(Round int) error {
	round := sn.Rounds[Round]
	var err error
	round.HashedLog, err = sn.hashLog(Round)
	return err
}

// Auxilary function to perform the actual hashing of the log
func (sn *SigningNode) hashLog(Round int) ([]byte, error) {
	round := sn.Rounds[Round]

	h := sn.suite.Hash()
	logBytes, err := round.Log.MarshalBinary()
	if err != nil {
		return nil, err
	}
	h.Write(logBytes)
	return h.Sum(nil), nil
}

// Identify which proof corresponds to which leaf
// Needed given that the leaves are sorted before passed to the function that create
// the Merkle Tree and its Proofs
func (sn *SigningNode) SeparateProofs(proofs []proof.Proof, leaves []hashid.HashId, Round int) {
	round := sn.Rounds[Round]
	// separate proofs for children servers mt roots
	for i := 0; i < len(round.CMTRoots); i++ {
		name := round.CMTRootNames[i]
		for j := 0; j < len(leaves); j++ {
			if bytes.Compare(round.CMTRoots[i], leaves[j]) == 0 {
				// sn.Proofs[i] = append(sn.Proofs[i], proofs[j]...)
				round.Proofs[name] = append(round.Proofs[name], proofs[j]...)
				continue
			}
		}
	}

	// separate proof for local mt root
	for j := 0; j < len(leaves); j++ {
		if bytes.Compare(round.LocalMTRoot, leaves[j]) == 0 {
			round.Proofs["local"] = append(round.Proofs["local"], proofs[j]...)
		}
	}
}

// Returns a secret that depends on on a message and a point
func hashElGamal(suite abstract.Suite, message []byte, p abstract.Point) abstract.Secret {
	pb, _ := p.MarshalBinary()
	c := suite.Cipher(pb)
	c.Message(nil, nil, message)
	return suite.Secret().Pick(c)
}

// Check that starting from its own committed message each child can reach our subtrees' mtroot
// Also checks that starting from local mt root we can get to  our subtrees' mtroot <-- could be in diff fct
func (sn *SigningNode) checkChildrenProofs(Round int) {
	round := sn.Rounds[Round]
	cmtAndLocal := make([]hashid.HashId, len(round.CMTRoots))
	copy(cmtAndLocal, round.CMTRoots)
	cmtAndLocal = append(cmtAndLocal, round.LocalMTRoot)

	proofs := make([]proof.Proof, 0)
	for _, name := range round.CMTRootNames {
		proofs = append(proofs, round.Proofs[name])
	}

	if proof.CheckLocalProofs(sn.GetSuite().Hash, round.MTRoot, cmtAndLocal, proofs) == true {
		log.Println("Chidlren Proofs of", sn.Name(), "successful for round "+strconv.Itoa(sn.nRounds))
	} else {
		panic("Children Proofs" + sn.Name() + " unsuccessful for round " + strconv.Itoa(sn.nRounds))
	}
}<|MERGE_RESOLUTION|>--- conflicted
+++ resolved
@@ -93,16 +93,12 @@
 		case Response:
 			// shove message on response channel for its round
 			round := sm.Rm.Round
-<<<<<<< HEAD
 			sn.roundLock.Lock()
 			rmch := sn.RmCh[round]
 			sn.roundLock.Unlock()
 			rmch <- sm
-=======
-			sn.RmCh[round] <- sm
 		case Error:
 			log.Println(sn.Name(), "error", ErrUnknownMessageType, sm, sm.Err)
->>>>>>> 6ac0027b
 		}
 	}
 }
