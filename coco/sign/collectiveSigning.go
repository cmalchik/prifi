package sign

import (
	"bytes"
	"errors"
	"fmt"
	"log"
	"sort"
	"strconv"
	"time"

	"github.com/dedis/crypto/abstract"
	"github.com/dedis/prifi/coco/coconet"
	"github.com/dedis/prifi/coco/hashid"
	"github.com/dedis/prifi/coco/proof"
	// "strconv"
	// "os"
)

// Collective Signing via ElGamal
// 1. Announcement
// 2. Commitment
// 3. Challenge
// 4. Response

var ErrUnknownMessageType error = errors.New("Received message of unknown type")

// Start listening for messages coming from parent(up)
func (sn *SigningNode) Listen() error {
	for {
		if sn.IsRoot() {
			// Sleep/ Yield until change in network
			sn.WaitTick()
		} else {
			// Determine type of message coming from the parent
			// Pass the duty of acting on it to another function
			sm := SigningMessage{}
			if err := sn.GetUp(&sm); err != nil {
				return err
			}
			switch sm.Type {
			default:
				// Not possible in current system where little randomness is allowed
				// In real system some action is required
				return ErrUnknownMessageType
			case Announcement:
				sn.Announce(sm.Am)
			case Challenge:
				sn.Challenge(sm.Chm)
			}
		}
	}
	return nil
}

// initiated by root, propagated by all others
func (sn *SigningNode) Announce(am *AnnouncementMessage) error {
	// Inform all children of announcement
	// PutDown requires each child to have his own message
	messgs := make([]coconet.BinaryMarshaler, sn.NChildren())
	for i := range messgs {
		sm := SigningMessage{Type: Announcement, Am: am}
		messgs[i] = sm
	}
	if err := sn.PutDown(messgs); err != nil {
		return err
	}
	// initiate commit phase
	return sn.Commit()
}

// Used in Commit and Respond to get commits and responses from all
// children before creating own commit and response
func (sn *SigningNode) getDownMessgs() ([]coconet.BinaryUnmarshaler, error) {
	// grab space for children messages
	messgs := make([]coconet.BinaryUnmarshaler, sn.NChildren())
	for i := range messgs {
		messgs[i] = &SigningMessage{}
	}

	// wait for all children to commit
	var err error
	log.Printf("HOST: %v %#v\n", sn.Name(), sn.Host)
	log.Printf("PEERS: %v %#v\n", sn.Name(), sn.Host.Peers())
	if err = sn.GetDown(messgs); err != nil {
		return nil, err
	}
	return messgs, nil
}

<<<<<<< HEAD
=======
// Finalize commits by initiating the challenge pahse if root
// Send own commitment message up to parent if non-root
func (sn *SigningNode) actOnCommits() (err error) {
	if sn.IsRoot() {
		err = sn.FinalizeCommits()
	} else {
		// create and putup own commit message
		com := &CommitmentMessage{
			V:      sn.Log.V,
			V_hat:  sn.Log.V_hat,
			MTRoot: sn.MTRoot}
		err = sn.PutUp(SigningMessage{
			Type: Commitment,
			Com:  com})
	}
	return
}

>>>>>>> 19ff89b6
// Create round lasting secret and commit point v and V
// Initialize log structure for the round
func (sn *SigningNode) initCommitCrypto() {
	// generate secret and point commitment for this round
	rand := sn.suite.Cipher([]byte(sn.Name()))
	sn.Log = SNLog{}
	sn.Log.v = sn.suite.Secret().Pick(rand)
	sn.Log.V = sn.suite.Point().Mul(nil, sn.Log.v)
	// initialize product of point commitments
	sn.Log.V_hat = sn.Log.V
}

func (sn *SigningNode) GetChildrenMerkleRoots() {
	// children commit roots
	sn.CMTRoots = make([]hashid.HashId, len(sn.Leaves))
	copy(sn.CMTRoots, sn.Leaves)

	// concatenate children commit roots in one binary blob for easy marshalling
	sn.Log.CMTRoots = make([]byte, 0)
	for _, leaf := range sn.Leaves {
		sn.Log.CMTRoots = append(sn.Log.CMTRoots, leaf...)
	}
}

func (sn *SigningNode) GetLocalMerkleRoot() {
	// add own local mtroot to leaves
	if sn.CommitFunc != nil {
		sn.LocalMTRoot = sn.CommitFunc()
	} else {
		sn.LocalMTRoot = make([]byte, hashid.Size)
	}
	sn.Leaves = append(sn.Leaves, sn.LocalMTRoot)
	sn.LocalMTRootIndex = len(sn.Leaves) - 1

}

func (sn *SigningNode) ComputeCombinedMerkleRoot() {
	// add hash of whole log to leaves
	sn.Leaves = append(sn.Leaves, sn.HashedLog)

	// compute MT root based on Log as right child and
	// MT of leaves as left child and send it up to parent
	sort.Sort(hashid.ByHashId(sn.Leaves))
	left, proofs := proof.ProofTree(sn.GetSuite().Hash, sn.Leaves)
	right := sn.HashedLog
	moreLeaves := make([]hashid.HashId, 0)
	moreLeaves = append(moreLeaves, left, right)
	sn.MTRoot, _ = proof.ProofTree(sn.GetSuite().Hash, moreLeaves)

	// Hashed Log has to come first in the proof
	sn.Proofs = make([]proof.Proof, len(sn.CMTRoots)+1) // +1 for local proof
	for i := 0; i < len(sn.Proofs); i++ {
		sn.Proofs[i] = append(sn.Proofs[i], right)
	}

	// separate proofs by children (need to send personalized proofs to children)
	// also separate local proof (need to send it to timestamp server)
	sn.SeparateProofs(proofs, sn.Leaves)
}

func (sn *SigningNode) Commit() error {
	sn.initCommitCrypto()

	// get commits from kids
	fmt.Println(sn.Name(), "in comm get down")
	messgs, err := sn.getDownMessgs()
	if err != nil {
		fmt.Println(sn.Name(), " get down ", err)
		return err
	}
	fmt.Println(sn.Name(), "in comm after get down")

	// Commits from children are the first Merkle Tree leaves for the round
	sn.Leaves = make([]hashid.HashId, 0)
	for _, messg := range messgs {
		sm := messg.(*SigningMessage)
		switch sm.Type {
		default:
			// Not possible in current system where little randomness is allowed
			// In real system failing is required
			panic("Reply to announcement is not a commit")
		case Commitment:
<<<<<<< HEAD
			sn.Leaves = append(sn.Leaves, sm.com.MTRoot)
			sn.Log.V_hat.Add(sn.Log.V_hat, sm.com.V_hat)
=======
			leaves = append(leaves, sm.Com.MTRoot)
			sn.Log.V_hat.Add(sn.Log.V_hat, sm.Com.V_hat)
>>>>>>> 19ff89b6
		}
	}

	if sn.Type == PubKey {
		fmt.Println(sn.Name(), "in commit pubkey type")
		return sn.actOnCommits()
	} else {
		sn.GetChildrenMerkleRoots()
		sn.GetLocalMerkleRoot()
		sn.HashLog()
		sn.ComputeCombinedMerkleRoot()
		return sn.actOnCommits()
	}
}

// Finalize commits by initiating the challenge pahse if root
// Send own commitment message up to parent if non-root
func (sn *SigningNode) actOnCommits() (err error) {
	if sn.IsRoot() {
		err = sn.FinalizeCommits()
	} else {
		// create and putup own commit message
		com := &CommitmentMessage{
			V:      sn.Log.V,
			V_hat:  sn.Log.V_hat,
			MTRoot: sn.MTRoot}
		fmt.Println(sn.Name(), " beefore put up commit")
		time.Sleep(3 * time.Second)
		err = sn.PutUp(SigningMessage{
			Type: Commitment,
			com:  com})
		fmt.Println(sn.Name(), " after put up commit ", err)
	}
	return
}

func (sn *SigningNode) VerifyAllProofs(chm *ChallengeMessage, proofForClient proof.Proof) {
	// proof from client to my root
	proof.CheckProof(sn.GetSuite().Hash, sn.MTRoot, sn.LocalMTRoot, sn.Proofs[sn.LocalMTRootIndex])
	// proof from my root to big root
	proof.CheckProof(sn.GetSuite().Hash, chm.MTRoot, sn.MTRoot, chm.Proof)
	// proof from client to big root
	proof.CheckProof(sn.GetSuite().Hash, chm.MTRoot, sn.LocalMTRoot, proofForClient)
}

// Create Merkle Proof for local client (timestamp server)
// Send Merkle Proof to local client (timestamp server)
func (sn *SigningNode) SendLocalMerkleProof(chm *ChallengeMessage) error {
	if sn.DoneFunc != nil {
		proofForClient := make(proof.Proof, len(chm.Proof))
		copy(proofForClient, chm.Proof)

		// To the proof from our root to big root we must add the separated proof
		// from the localMKT of the client (timestamp server) to our root
		proofForClient = append(proofForClient, sn.Proofs[sn.LocalMTRootIndex]...)

		// if want to verify partial and full proofs
		sn.VerifyAllProofs(chm, proofForClient)

		// 'reply' to client
		// TODO: add error to done function
		sn.DoneFunc(chm.MTRoot, sn.MTRoot, proofForClient)
	}

	return nil
}

// Create Personalized Merkle Proofs for children servers
// Send Personalized Merkle Proofs to children servers
func (sn *SigningNode) SendChildrenChallengesProofs(chm *ChallengeMessage) error {
	// proof from big root to our root will be sent to all children
	baseProof := make(proof.Proof, len(chm.Proof))
	copy(baseProof, chm.Proof)

	// for each child, create personalized part of proof
	// embed it in SigningMessage, and send it
	for i, child := range sn.Children() {
		newChm := *chm
		newChm.Proof = append(baseProof, sn.Proofs[i]...)

		var messg coconet.BinaryMarshaler
		messg = SigningMessage{Type: Challenge, Chm: &newChm}

		// send challenge message to child
		if err := child.Put(messg); err != nil {
			return err
		}
	}

	return nil
}

// Send children challenges
func (sn *SigningNode) SendChildrenChallenges(chm *ChallengeMessage) error {
	for _, child := range sn.Children() {
		var messg coconet.BinaryMarshaler
		messg = SigningMessage{Type: Challenge, chm: chm}

		// send challenge message to child
		if err := child.Put(messg); err != nil {
			return err
		}
	}

	return nil
}

// initiated by root, propagated by all others
func (sn *SigningNode) Challenge(chm *ChallengeMessage) error {
	// register challenge
	sn.c = chm.C

	if sn.Type == PubKey {
		fmt.Println("in challenge pubkey type")
		if err := sn.SendChildrenChallenges(chm); err != nil {
			return err
		}
		return sn.Respond()
	} else {
		// messages from clients, proofs computed
		if err := sn.SendLocalMerkleProof(chm); err != nil {
			return err
		}
		if err := sn.SendChildrenChallengesProofs(chm); err != nil {
			return err
		}
		return sn.Respond()
	}

}

func (sn *SigningNode) initResponseCrypto() {
	// generate response   r = v - xc
	sn.r = sn.suite.Secret()
	sn.r.Mul(sn.PrivKey, sn.c).Sub(sn.Log.v, sn.r)
	// initialize sum of children's responses
	sn.r_hat = sn.r
}

func (sn *SigningNode) Respond() error {
	var err error
	sn.initResponseCrypto()

	// get responses from kids
	messgs, err := sn.getDownMessgs()
	if err != nil {
		return err
	}

	for _, messg := range messgs {
		sm := messg.(*SigningMessage)
		switch sm.Type {
		default:
			// Not possible in current system where little randomness is allowed
			// In real system failing is required
			panic("Reply to challenge is not a response")
		case Error:
			return sm.Err.Err
		case Response:
			sn.r_hat.Add(sn.r_hat, sm.Rm.R_hat)
		}
	}

	err = sn.VerifyResponses()
	if !sn.IsRoot() {
		// report verify response error
		if err != nil {
			return sn.PutUp(SigningMessage{
				Type: Error,
				Err:  &ErrorMessage{Err: err}})
		}
		// create and putup own response message
		return sn.PutUp(SigningMessage{
			Type: Response,
			Rm:   &ResponseMessage{sn.r_hat}})
	}
	return err
}

// Called *only* by root node after receiving all commits
func (sn *SigningNode) FinalizeCommits() error {
	// challenge = Hash(Merkle Tree Root, sn.Log.V_hat)
	sn.c = hashElGamal(sn.suite, sn.MTRoot, sn.Log.V_hat)

	proof := make([]hashid.HashId, 0)
	err := sn.Challenge(&ChallengeMessage{
		C:      sn.c,
		MTRoot: sn.MTRoot,
		Proof:  proof})
	return err
}

// Called by every node after receiving aggregate responses from descendants
func (sn *SigningNode) VerifyResponses() error {
	// Check that: base**r_hat * X_hat**c == V_hat
	// Equivalent to base**(r+xc) == base**(v) == T in vanillaElGamal
	var P, T abstract.Point
	P = sn.suite.Point()
	T = sn.suite.Point()
	T.Add(T.Mul(nil, sn.r_hat), P.Mul(sn.X_hat, sn.c))

	var c2 abstract.Secret
	if sn.IsRoot() {
		c2 = hashElGamal(sn.suite, sn.MTRoot, T)
	}

	// intermediary nodes check partial responses aginst their partial keys
	// the root node is also able to check against the challenge it emitted
	if !T.Equal(sn.Log.V_hat) || (sn.IsRoot() && !sn.c.Equal(c2)) {
		log.Println(sn.Name(), "reports ElGamal Collective Signature failed")
		return errors.New("Veryfing ElGamal Collective Signature failed in" + sn.Name())
	}

	log.Println(sn.Name(), "reports ElGamal Collective Signature succeeded")
	return nil
}

// Called when log for round if full and ready to be hashed
func (sn *SigningNode) HashLog() error {
	var err error
	sn.HashedLog, err = sn.hashLog()
	return err
}

// Auxilary function to perform the actual hashing of the log
func (sn *SigningNode) hashLog() ([]byte, error) {
	h := sn.suite.Hash()
	logBytes, err := sn.Log.MarshalBinary()
	if err != nil {
		return nil, err
	}
	h.Write(logBytes)
	return h.Sum(nil), nil
}

// Identify which proof corresponds to which leaf
// Needed given that the leaves are sorted before passed to the function that create
// the Merkle Tree and its Proofs
func (sn *SigningNode) SeparateProofs(proofs []proof.Proof, leaves []hashid.HashId) {
	// separate proofs for children servers mt roots
	for i := 0; i < len(sn.CMTRoots); i++ {
		for j := 0; j < len(leaves); j++ {
			if bytes.Compare(sn.CMTRoots[i], leaves[j]) == 0 {
				sn.Proofs[i] = append(sn.Proofs[i], proofs[j]...)
				continue
			}
		}
	}

	// separate proof for local mt root
	for j := 0; j < len(leaves); j++ {
		if bytes.Compare(sn.LocalMTRoot, leaves[j]) == 0 {
			sn.Proofs[sn.LocalMTRootIndex] = append(sn.Proofs[sn.LocalMTRootIndex], proofs[j]...)
		}
	}
}

// Returns a secret that depends on on a message and a point
func hashElGamal(suite abstract.Suite, message []byte, p abstract.Point) abstract.Secret {
	pb, _ := p.MarshalBinary()
	c := suite.Cipher(pb)
	c.Message(nil, nil, message)
	return suite.Secret().Pick(c)
}

// Check that starting from its own committed message each child can reach our subtrees' mtroot
// Also checks that starting from local mt root we can get to  our subtrees' mtroot <-- could be in diff fct
func (sn *SigningNode) checkChildrenProofs() {
	cmtAndLocal := make([]hashid.HashId, len(sn.CMTRoots))
	copy(cmtAndLocal, sn.CMTRoots)
	cmtAndLocal = append(cmtAndLocal, sn.LocalMTRoot)

	if proof.CheckLocalProofs(sn.GetSuite().Hash, sn.MTRoot, cmtAndLocal, sn.Proofs) == true {
		log.Println("Chidlren Proofs of", sn.Name(), "successful for round "+strconv.Itoa(sn.nRounds))
	} else {
		panic("Children Proofs" + sn.Name() + " unsuccessful for round " + strconv.Itoa(sn.nRounds))
	}
}<|MERGE_RESOLUTION|>--- conflicted
+++ resolved
@@ -3,11 +3,9 @@
 import (
 	"bytes"
 	"errors"
-	"fmt"
 	"log"
 	"sort"
 	"strconv"
-	"time"
 
 	"github.com/dedis/crypto/abstract"
 	"github.com/dedis/prifi/coco/coconet"
@@ -80,16 +78,107 @@
 
 	// wait for all children to commit
 	var err error
-	log.Printf("HOST: %v %#v\n", sn.Name(), sn.Host)
-	log.Printf("PEERS: %v %#v\n", sn.Name(), sn.Host.Peers())
 	if err = sn.GetDown(messgs); err != nil {
 		return nil, err
 	}
 	return messgs, nil
 }
 
-<<<<<<< HEAD
-=======
+// Create round lasting secret and commit point v and V
+// Initialize log structure for the round
+func (sn *SigningNode) initCommitCrypto() {
+	// generate secret and point commitment for this round
+	rand := sn.suite.Cipher([]byte(sn.Name()))
+	sn.Log = SNLog{}
+	sn.Log.v = sn.suite.Secret().Pick(rand)
+	sn.Log.V = sn.suite.Point().Mul(nil, sn.Log.v)
+	// initialize product of point commitments
+	sn.Log.V_hat = sn.Log.V
+}
+
+func (sn *SigningNode) GetChildrenMerkleRoots() {
+	// children commit roots
+	sn.CMTRoots = make([]hashid.HashId, len(sn.Leaves))
+	copy(sn.CMTRoots, sn.Leaves)
+
+	// concatenate children commit roots in one binary blob for easy marshalling
+	sn.Log.CMTRoots = make([]byte, 0)
+	for _, leaf := range sn.Leaves {
+		sn.Log.CMTRoots = append(sn.Log.CMTRoots, leaf...)
+	}
+}
+
+func (sn *SigningNode) GetLocalMerkleRoot() {
+	// add own local mtroot to leaves
+	if sn.CommitFunc != nil {
+		sn.LocalMTRoot = sn.CommitFunc()
+	} else {
+		sn.LocalMTRoot = make([]byte, hashid.Size)
+	}
+	sn.Leaves = append(sn.Leaves, sn.LocalMTRoot)
+	sn.LocalMTRootIndex = len(sn.Leaves) - 1
+
+}
+
+func (sn *SigningNode) ComputeCombinedMerkleRoot() {
+	// add hash of whole log to leaves
+	sn.Leaves = append(sn.Leaves, sn.HashedLog)
+
+	// compute MT root based on Log as right child and
+	// MT of leaves as left child and send it up to parent
+	sort.Sort(hashid.ByHashId(sn.Leaves))
+	left, proofs := proof.ProofTree(sn.GetSuite().Hash, sn.Leaves)
+	right := sn.HashedLog
+	moreLeaves := make([]hashid.HashId, 0)
+	moreLeaves = append(moreLeaves, left, right)
+	sn.MTRoot, _ = proof.ProofTree(sn.GetSuite().Hash, moreLeaves)
+
+	// Hashed Log has to come first in the proof
+	sn.Proofs = make([]proof.Proof, len(sn.CMTRoots)+1) // +1 for local proof
+	for i := 0; i < len(sn.Proofs); i++ {
+		sn.Proofs[i] = append(sn.Proofs[i], right)
+	}
+
+	// separate proofs by children (need to send personalized proofs to children)
+	// also separate local proof (need to send it to timestamp server)
+	sn.SeparateProofs(proofs, sn.Leaves)
+}
+
+func (sn *SigningNode) Commit() error {
+	sn.initCommitCrypto()
+
+	// get commits from kids
+	messgs, err := sn.getDownMessgs()
+	if err != nil {
+		return err
+	}
+
+	// Commits from children are the first Merkle Tree leaves for the round
+	sn.Leaves = make([]hashid.HashId, 0)
+	for _, messg := range messgs {
+		sm := messg.(*SigningMessage)
+		switch sm.Type {
+		default:
+			// Not possible in current system where little randomness is allowed
+			// In real system failing is required
+			panic("Reply to announcement is not a commit")
+		case Commitment:
+			sn.Leaves = append(sn.Leaves, sm.Com.MTRoot)
+			sn.Log.V_hat.Add(sn.Log.V_hat, sm.Com.V_hat)
+		}
+	}
+
+	if sn.Type == PubKey {
+		return sn.actOnCommits()
+	} else {
+		sn.GetChildrenMerkleRoots()
+		sn.GetLocalMerkleRoot()
+		sn.HashLog()
+		sn.ComputeCombinedMerkleRoot()
+		return sn.actOnCommits()
+	}
+}
+
 // Finalize commits by initiating the challenge pahse if root
 // Send own commitment message up to parent if non-root
 func (sn *SigningNode) actOnCommits() (err error) {
@@ -108,132 +197,6 @@
 	return
 }
 
->>>>>>> 19ff89b6
-// Create round lasting secret and commit point v and V
-// Initialize log structure for the round
-func (sn *SigningNode) initCommitCrypto() {
-	// generate secret and point commitment for this round
-	rand := sn.suite.Cipher([]byte(sn.Name()))
-	sn.Log = SNLog{}
-	sn.Log.v = sn.suite.Secret().Pick(rand)
-	sn.Log.V = sn.suite.Point().Mul(nil, sn.Log.v)
-	// initialize product of point commitments
-	sn.Log.V_hat = sn.Log.V
-}
-
-func (sn *SigningNode) GetChildrenMerkleRoots() {
-	// children commit roots
-	sn.CMTRoots = make([]hashid.HashId, len(sn.Leaves))
-	copy(sn.CMTRoots, sn.Leaves)
-
-	// concatenate children commit roots in one binary blob for easy marshalling
-	sn.Log.CMTRoots = make([]byte, 0)
-	for _, leaf := range sn.Leaves {
-		sn.Log.CMTRoots = append(sn.Log.CMTRoots, leaf...)
-	}
-}
-
-func (sn *SigningNode) GetLocalMerkleRoot() {
-	// add own local mtroot to leaves
-	if sn.CommitFunc != nil {
-		sn.LocalMTRoot = sn.CommitFunc()
-	} else {
-		sn.LocalMTRoot = make([]byte, hashid.Size)
-	}
-	sn.Leaves = append(sn.Leaves, sn.LocalMTRoot)
-	sn.LocalMTRootIndex = len(sn.Leaves) - 1
-
-}
-
-func (sn *SigningNode) ComputeCombinedMerkleRoot() {
-	// add hash of whole log to leaves
-	sn.Leaves = append(sn.Leaves, sn.HashedLog)
-
-	// compute MT root based on Log as right child and
-	// MT of leaves as left child and send it up to parent
-	sort.Sort(hashid.ByHashId(sn.Leaves))
-	left, proofs := proof.ProofTree(sn.GetSuite().Hash, sn.Leaves)
-	right := sn.HashedLog
-	moreLeaves := make([]hashid.HashId, 0)
-	moreLeaves = append(moreLeaves, left, right)
-	sn.MTRoot, _ = proof.ProofTree(sn.GetSuite().Hash, moreLeaves)
-
-	// Hashed Log has to come first in the proof
-	sn.Proofs = make([]proof.Proof, len(sn.CMTRoots)+1) // +1 for local proof
-	for i := 0; i < len(sn.Proofs); i++ {
-		sn.Proofs[i] = append(sn.Proofs[i], right)
-	}
-
-	// separate proofs by children (need to send personalized proofs to children)
-	// also separate local proof (need to send it to timestamp server)
-	sn.SeparateProofs(proofs, sn.Leaves)
-}
-
-func (sn *SigningNode) Commit() error {
-	sn.initCommitCrypto()
-
-	// get commits from kids
-	fmt.Println(sn.Name(), "in comm get down")
-	messgs, err := sn.getDownMessgs()
-	if err != nil {
-		fmt.Println(sn.Name(), " get down ", err)
-		return err
-	}
-	fmt.Println(sn.Name(), "in comm after get down")
-
-	// Commits from children are the first Merkle Tree leaves for the round
-	sn.Leaves = make([]hashid.HashId, 0)
-	for _, messg := range messgs {
-		sm := messg.(*SigningMessage)
-		switch sm.Type {
-		default:
-			// Not possible in current system where little randomness is allowed
-			// In real system failing is required
-			panic("Reply to announcement is not a commit")
-		case Commitment:
-<<<<<<< HEAD
-			sn.Leaves = append(sn.Leaves, sm.com.MTRoot)
-			sn.Log.V_hat.Add(sn.Log.V_hat, sm.com.V_hat)
-=======
-			leaves = append(leaves, sm.Com.MTRoot)
-			sn.Log.V_hat.Add(sn.Log.V_hat, sm.Com.V_hat)
->>>>>>> 19ff89b6
-		}
-	}
-
-	if sn.Type == PubKey {
-		fmt.Println(sn.Name(), "in commit pubkey type")
-		return sn.actOnCommits()
-	} else {
-		sn.GetChildrenMerkleRoots()
-		sn.GetLocalMerkleRoot()
-		sn.HashLog()
-		sn.ComputeCombinedMerkleRoot()
-		return sn.actOnCommits()
-	}
-}
-
-// Finalize commits by initiating the challenge pahse if root
-// Send own commitment message up to parent if non-root
-func (sn *SigningNode) actOnCommits() (err error) {
-	if sn.IsRoot() {
-		err = sn.FinalizeCommits()
-	} else {
-		// create and putup own commit message
-		com := &CommitmentMessage{
-			V:      sn.Log.V,
-			V_hat:  sn.Log.V_hat,
-			MTRoot: sn.MTRoot}
-		fmt.Println(sn.Name(), " beefore put up commit")
-		time.Sleep(3 * time.Second)
-		err = sn.PutUp(SigningMessage{
-			Type: Commitment,
-			com:  com})
-		fmt.Println(sn.Name(), " after put up commit ", err)
-	}
-	return
-}
-
 func (sn *SigningNode) VerifyAllProofs(chm *ChallengeMessage, proofForClient proof.Proof) {
 	// proof from client to my root
 	proof.CheckProof(sn.GetSuite().Hash, sn.MTRoot, sn.LocalMTRoot, sn.Proofs[sn.LocalMTRootIndex])
@@ -294,7 +257,7 @@
 func (sn *SigningNode) SendChildrenChallenges(chm *ChallengeMessage) error {
 	for _, child := range sn.Children() {
 		var messg coconet.BinaryMarshaler
-		messg = SigningMessage{Type: Challenge, chm: chm}
+		messg = SigningMessage{Type: Challenge, Chm: chm}
 
 		// send challenge message to child
 		if err := child.Put(messg); err != nil {
@@ -311,7 +274,6 @@
 	sn.c = chm.C
 
 	if sn.Type == PubKey {
-		fmt.Println("in challenge pubkey type")
 		if err := sn.SendChildrenChallenges(chm); err != nil {
 			return err
 		}
