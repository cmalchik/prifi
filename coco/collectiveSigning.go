--- conflicted
+++ resolved
@@ -177,11 +177,7 @@
 		return errors.New("Veryfing ElGamal Collective Signature failed")
 	}
 
-<<<<<<< HEAD
-	fmt.Println(sn.Name(), "reports ElGamal Collective Signature succeeded")
-=======
-	// fmt.Println(sn.Name(), "reports ElGamal Collective Signature succeeded")
->>>>>>> e845cfc1
+	//fmt.Println(sn.Name(), "reports ElGamal Collective Signature succeeded")
 	return nil
 }
 
