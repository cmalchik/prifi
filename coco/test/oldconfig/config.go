--- conflicted
+++ resolved
@@ -179,6 +179,13 @@
 	TcpC
 )
 
+func max(a, b int) int {
+	if a > b {
+		return a
+	}
+	return b
+}
+
 // ConstructTree does a depth-first construction of the tree specified in the
 // config file. ConstructTree must be call AFTER populating the HostConfig with
 // ALL the possible hosts.
@@ -190,15 +197,14 @@
 	rand cipher.Stream,
 	hosts map[string]coconet.Host,
 	nameToAddr map[string]string,
-	opts ConfigOptions,
-	depth int) (abstract.Point, error) {
+	opts ConfigOptions) (abstract.Point, int, error) {
 	// passes up its X_hat, and/or an error
 
 	// get the name associated with this address
 	name, ok := nameToAddr[n.Name]
 	if !ok {
 		fmt.Println("unknown name in address book:", n.Name)
-		return nil, errors.New("unknown name in address book")
+		return nil, 0, errors.New("unknown name in address book")
 	}
 
 	// generate indicates whether we should generate the signing
@@ -210,7 +216,7 @@
 	h, ok := hosts[name]
 	if !ok {
 		fmt.Println("unknown host in tree:", name)
-		return nil, errors.New("unknown host in tree")
+		return nil, 0, errors.New("unknown host in tree")
 	}
 
 	var prikey abstract.Secret
@@ -223,25 +229,25 @@
 		encoded, err := hex.DecodeString(string(n.PubKey))
 		if err != nil {
 			log.Print("failed to decode hex from encoded")
-			return nil, err
+			return nil, 0, err
 		}
 		pubkey = suite.Point()
 		err = pubkey.UnmarshalBinary(encoded)
 		if err != nil {
 			log.Print("failed to decode point from hex")
-			return nil, err
+			return nil, 0, err
 		}
 		// log.Println("decoding point")
 		encoded, err = hex.DecodeString(string(n.PriKey))
 		if err != nil {
 			log.Print("failed to decode hex from encoded")
-			return nil, err
+			return nil, 0, err
 		}
 		prikey = suite.Secret()
 		err = prikey.UnmarshalBinary(encoded)
 		if err != nil {
 			log.Print("failed to decode point from hex")
-			return nil, err
+			return nil, 0, err
 		}
 	}
 	if generate {
@@ -254,7 +260,6 @@
 		}
 		sn = hc.SNodes[len(hc.SNodes)-1]
 		hc.Hosts[name] = sn
-		sn.Depth = depth
 		if prikey == nil {
 			prikey = sn.PrivKey
 			pubkey = sn.PubKey
@@ -272,12 +277,13 @@
 	x_hat := suite.Point().Null()
 	x_hat.Add(x_hat, pubkey)
 	// log.Println("x_hat: ", x_hat)
+	height := 0
 	for _, c := range n.Children {
 		// connect this node to its children
 		cname, ok := nameToAddr[c.Name]
 		if !ok {
 			fmt.Println("unknown name in address book:", n.Name)
-			return nil, errors.New("unknown name in address book")
+			return nil, 0, errors.New("unknown name in address book")
 		}
 
 		if generate {
@@ -286,22 +292,23 @@
 
 		// recursively construct the children
 		// log.Print("ConstructTree:", h, suite, rand, hosts, nameToAddr, opts)
-		cpubkey, err := ConstructTree(c, hc, name, suite, rand, hosts, nameToAddr, opts, depth+1)
-		if err != nil {
-			return nil, err
-		}
-
+		cpubkey, h, err := ConstructTree(c, hc, name, suite, rand, hosts, nameToAddr, opts)
+		if err != nil {
+			return nil, 0, err
+		}
+		height = max(h+1, height)
 		// if generating all csn will be availible
 		// log.Print("adding from child: ", x_hat, cpubkey)
 		x_hat.Add(x_hat, cpubkey)
 	}
 	if generate {
 		sn.X_hat = x_hat
+		sn.Height = height
 	}
 	// log.Println("name: ", n.Name)
 	// log.Println("final x_hat: ", x_hat)
 	// log.Println("final pubkey: ", pubkey)
-	return x_hat, nil
+	return x_hat, height, nil
 }
 
 var ipv4Reg = regexp.MustCompile(`\d+\.\d+\.\d+\.\d+`)
@@ -433,14 +440,10 @@
 	}
 	suite := nist.NewAES128SHA256P256()
 	rand := suite.Cipher([]byte("example"))
-<<<<<<< HEAD
-	_, err = ConstructTree(cf.Tree, hc, "", suite, rand, hosts, nameToAddr, opts, 0)
-=======
-	_, err = ConstructTree(cf.Tree, hc, "", suite, rand, hosts, nameToAddr, opts)
+	_, _, err = ConstructTree(cf.Tree, hc, "", suite, rand, hosts, nameToAddr, opts)
 	if connT != GoC {
 		hc.Dir = nil
 	}
->>>>>>> b5e81fd0
 	return hc, err
 }
 
