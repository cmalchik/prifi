// deter is the deterlab process that should run on the boss node
//
// It spawns multiple timestampers and clients, while constructing
// the topology defined on cfg.json. It assumes that hosts.txt has
// the entire list of hosts to run timestampers on and that the final
// host is the designated logging server.
//
// The overall topology that is created is defined by cfg.json.
// The port layout for each node, however, is specified here.
// cfg.json will assign each node a port p. This is the port
// that each singing node is listening on. The timestamp server
// to which clients connect is listneing on port p+1. And the
// pprof server for each node is listening on port p+2. This
// means that in order to debug each client, you can forward
// the p+2 port of each node to your localhost.
//
// In the future the loggingserver will be connecting to the
// servers on the pprof port in order to gather extra data.
package main

import (
	"encoding/json"
	"flag"
	"fmt"
	"io/ioutil"
	"log"
	"net"
	"strconv"
	"strings"
	"sync"
	"time"

	"github.com/dedis/prifi/coco/test/cliutils"
	"github.com/dedis/prifi/coco/test/config"
	"github.com/dedis/prifi/coco/test/graphs"
)

var rootname string

func GenExecCmd(rFail, fFail, failures int, phys string, names []string, loggerport, rootwait string, random_leaf string) string {
	total := ""
	for _, n := range names {
		connect := false
		log.Printf("name == %s, random_leaf == %s, testConnect = %t", n, random_leaf, testConnect)
		if n == random_leaf && testConnect {
			connect = true
		}
		amroot := " -amroot=false"
		if n == rootname {
			amroot = " -amroot=true"
		}
		total += "(cd remote; sudo ./forkexec -rootwait=" + rootwait +
			" -rfail=" + strconv.Itoa(rFail) +
			" -ffail=" + strconv.Itoa(fFail) +
			" -failures=" + strconv.Itoa(failures) +
			" -physaddr=" + phys +
			" -hostname=" + n +
			" -logger=" + loggerport +
			" -debug=" + debug +
			" -suite=" + suite +
			" -rounds=" + strconv.Itoa(rounds) +
			" -app=" + app +
			" -test_connect=" + strconv.FormatBool(connect) +
			amroot +
			" ); "
		//" </dev/null 2>/dev/null 1>/dev/null &); "
	}
	return total
}

var nmsgs string
var hpn string
var bf string
var debug string
var rate int
var failures int
var rFail int
var fFail int
var rounds int
var kill bool
<<<<<<< HEAD
var testConnect bool
var app string
=======
var suite string
>>>>>>> 5e87fd27

func init() {
	flag.StringVar(&nmsgs, "nmsgs", "100", "the number of messages per round")
	flag.StringVar(&hpn, "hpn", "", "number of hosts per node")
	flag.StringVar(&bf, "bf", "", "branching factor")
	flag.StringVar(&debug, "debug", "false", "set debug mode")
	flag.IntVar(&rate, "rate", -1, "number of milliseconds between messages")
	flag.IntVar(&failures, "failures", 0, "percent showing per node probability of failure")
	flag.IntVar(&rFail, "rfail", 0, "number of consecutive rounds each root runs before it fails")
	flag.IntVar(&fFail, "ffail", 0, "number of consecutive rounds each follower runs before it fails")
	flag.IntVar(&rounds, "rounds", 100, "number of rounds to timestamp")
	flag.BoolVar(&kill, "kill", false, "kill everything (and don't start anything)")
<<<<<<< HEAD
	flag.BoolVar(&testConnect, "test_connect", false, "test connecting and disconnecting")
	flag.StringVar(&app, "app", "stamp", "app to run")
=======
	flag.StringVar(&suite, "suite", "nist256", "abstract suite to use [nist256, nist512, ed25519]")
>>>>>>> 5e87fd27
}

func main() {
	flag.Parse()
	log.SetFlags(log.Lshortfile)
	fmt.Println("running deter with nmsgs:", nmsgs, rate, rounds)

	virt, err := cliutils.ReadLines("remote/virt.txt")
	if err != nil {
		log.Fatal(err)
	}
	phys, err := cliutils.ReadLines("remote/phys.txt")
	if err != nil {
		log.Fatal(err)
	}
	vpmap := make(map[string]string)
	for i := range virt {
		vpmap[virt[i]] = phys[i]
	}
	// kill old processes
	var wg sync.WaitGroup
	for _, h := range phys {
		wg.Add(1)
		go func(h string) {
			defer wg.Done()
			cliutils.SshRun("", h, "sudo killall exec logserver timeclient scp ssh 2>/dev/null >/dev/null")
			time.Sleep(1 * time.Second)
			cliutils.SshRun("", h, "sudo killall forkexec 2>/dev/null >/dev/null")
		}(h)
	}
	wg.Wait()

	if kill {
		return
	}

	for _, h := range phys {
		wg.Add(1)
		go func(h string) {
			defer wg.Done()
			cliutils.Rsync("", h, "remote", "")
		}(h)
	}
	wg.Wait()

	nloggers := 3
	masterLogger := phys[0]
	slaveLogger1 := phys[1]
	slaveLogger2 := phys[2]
	loggers := []string{masterLogger, slaveLogger1, slaveLogger2}

	phys = phys[nloggers:]
	virt = virt[nloggers:]

	// Read in and parse the configuration file
	file, err := ioutil.ReadFile("remote/cfg.json")
	if err != nil {
		log.Fatal("deter.go: error reading configuration file: %v\n", err)
	}
	log.Println("cfg file:", string(file))
	var cf config.ConfigFile
	err = json.Unmarshal(file, &cf)
	if err != nil {
		log.Fatal("unable to unmarshal config.ConfigFile:", err)
	}

	hostnames := cf.Hosts

	depth := graphs.Depth(cf.Tree)
	var random_leaf string
	cf.Tree.TraverseTree(func(t *graphs.Tree) {
		if random_leaf != "" {
			return
		}
		if len(t.Children) == 0 {
			random_leaf = t.Name
		}
	})

	rootname = hostnames[0]

	log.Println("depth of tree:", depth)

	// mapping from physical node name to the timestamp servers that are running there
	// essentially a reverse mapping of vpmap except ports are also used
	physToServer := make(map[string][]string)
	for _, virt := range hostnames {
		v, _, _ := net.SplitHostPort(virt)
		p := vpmap[v]
		ss := physToServer[p]
		ss = append(ss, virt)
		physToServer[p] = ss
	}

	// start up the logging server on the final host at port 10000
	fmt.Println("starting up logserver")
	// start up the master logger
	loggerports := make([]string, len(loggers))
	for i, logger := range loggers {
		loggerport := logger + ":10000"
		loggerports[i] = loggerport
		// redirect to the master logger
		master := masterLogger + ":10000"
		// if this is the master logger than don't set the master to anything
		if loggerport == masterLogger+":10000" {
			master = ""
		}

		go cliutils.SshRunStdout("", logger, "cd remote/logserver; sudo ./logserver -addr="+loggerport+
			" -hosts="+strconv.Itoa(len(hostnames))+
			" -depth="+strconv.Itoa(depth)+
			" -bf="+bf+
			" -hpn="+hpn+
			" -nmsgs="+nmsgs+
			" -rate="+strconv.Itoa(rate)+
			" -master="+master)
	}

	// wait a little bit for the logserver to start up
	time.Sleep(5 * time.Second)
	fmt.Println("starting time clients")

	// start up one timeclient per physical machine
	// it requests timestamps from all the servers on that machine
	i := 0
	for p, ss := range physToServer {
		if len(ss) == 0 {
			continue
		}
		servers := strings.Join(ss, ",")
		go func(i int, p string) {
			_, err := cliutils.SshRun("", p, "cd remote; sudo ./timeclient -nmsgs="+nmsgs+
				" -name=client@"+p+
				" -server="+servers+
				" -logger="+loggerports[i]+
				" -debug="+debug+
				" -rate="+strconv.Itoa(rate))
			if err != nil {
				log.Println(err)
			}
		}(i, p)
		i = (i + 1) % len(loggerports)
	}
	rootwait := strconv.Itoa(10)
	for phys, virts := range physToServer {
		if len(virts) == 0 {
			continue
		}
		log.Println("starting timestamper")
		cmd := GenExecCmd(rFail, fFail, failures, phys, virts, loggerports[i], rootwait, random_leaf)
		i = (i + 1) % len(loggerports)
		wg.Add(1)
		//time.Sleep(500 * time.Millisecond)
		go func(phys, cmd string) {
			//log.Println("running on ", phys, cmd)
			defer wg.Done()
			err := cliutils.SshRunStdout("", phys, cmd)
			if err != nil {
				log.Fatal("ERROR STARTING TIMESTAMPER:", err)
			}
		}(phys, cmd)

	}
	// wait for the servers to finish before stopping
	wg.Wait()
	time.Sleep(10 * time.Minute)
}<|MERGE_RESOLUTION|>--- conflicted
+++ resolved
@@ -78,12 +78,9 @@
 var fFail int
 var rounds int
 var kill bool
-<<<<<<< HEAD
 var testConnect bool
 var app string
-=======
 var suite string
->>>>>>> 5e87fd27
 
 func init() {
 	flag.StringVar(&nmsgs, "nmsgs", "100", "the number of messages per round")
@@ -96,12 +93,9 @@
 	flag.IntVar(&fFail, "ffail", 0, "number of consecutive rounds each follower runs before it fails")
 	flag.IntVar(&rounds, "rounds", 100, "number of rounds to timestamp")
 	flag.BoolVar(&kill, "kill", false, "kill everything (and don't start anything)")
-<<<<<<< HEAD
 	flag.BoolVar(&testConnect, "test_connect", false, "test connecting and disconnecting")
 	flag.StringVar(&app, "app", "stamp", "app to run")
-=======
 	flag.StringVar(&suite, "suite", "nist256", "abstract suite to use [nist256, nist512, ed25519]")
->>>>>>> 5e87fd27
 }
 
 func main() {
