--- conflicted
+++ resolved
@@ -38,12 +38,8 @@
 func GenExecCmd(failures int, phys string, names []string, loggerport, rootwait string) string {
 	total := ""
 	for _, n := range names {
-<<<<<<< HEAD
 		total += "(cd remote; sudo ./forkexec -rootwait=" + rootwait +
-=======
-		total += "(sudo ./forkexec -rootwait=" + rootwait +
 			" -failures=" + strconv.Itoa(failures) +
->>>>>>> 961048a4
 			" -physaddr=" + phys +
 			" -hostname=" + n +
 			" -logger=" + loggerport +
