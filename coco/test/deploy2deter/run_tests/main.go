--- conflicted
+++ resolved
@@ -561,7 +561,6 @@
 	}
 	// test the testing framework
 
-<<<<<<< HEAD
 	t := TestT
 	RunTests("test.csv", t)
 	/*
@@ -577,20 +576,5 @@
 		t = RateLoadTest(40, 50)
 		RunTests("load_rate_test_bf50.csv", t)
 	*/
-=======
-	// t := TestT
-	// RunTests("test", t)
-	t := ScaleTest(10, 1, 100, 2)
-	RunTests("scale_test.csv", t)
-	// how does the branching factor effect speed
-	t = DepthTestFixed(100)
-	RunTests("depth_test.csv", t)
-
-	// load test the client
-	// t = RateLoadTest(40, 10)
-	// RunTests("load_rate_test_bf10.csv", t)
-	// t = RateLoadTest(40, 50)
-	// RunTests("load_rate_test_bf50.csv", t)
-
->>>>>>> 1b5cb2f0
+
 }