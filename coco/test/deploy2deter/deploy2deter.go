// deploy2deter is responsible for kicking off the deployment process
// for deterlab. Given a list of hostnames, it will create an overlay
// tree topology, using all but the last node. It will create multiple
// nodes per server and run timestamping processes. The last node is
// reserved for the logging server, which is forwarded to localhost:8080
//
// options are "bf" which specifies the branching factor
//
// 	and "hpn" which specifies the replicaiton factor: hosts per node
//
// Creates the following directory structure in remote:
// exec, timeclient, logserver/...,
// this way it can rsync the remove to each of the destinations
package main

import (
	"encoding/json"
	"flag"
	"fmt"
	"io/ioutil"
	"log"
	"os"
	"os/exec"
	"strconv"
	"strings"
	"sync"

	"github.com/dedis/prifi/coco/test/cliutils"
	"github.com/dedis/prifi/coco/test/config"
	"github.com/dedis/prifi/coco/test/graphs"
)

// bf is the branching factor of the tree that we want to build
var bf int

// hpn is the replication factor of hosts per node: how many hosts do we want per node
var hpn int

var nmsgs int
var debug bool
var rate int
var failures int
var rFail int
var fFail int
var kill bool
var rounds int
var nmachs int
<<<<<<< HEAD
var testConnect bool
var app string
=======
var suite string
>>>>>>> 5e87fd27

func init() {
	flag.IntVar(&bf, "bf", 2, "branching factor: default binary")
	flag.IntVar(&hpn, "hpn", 1, "hosts per node: default 1")
	flag.IntVar(&nmsgs, "nmsgs", 100, "number of messages per round")
	flag.IntVar(&rate, "rate", -1, "number of milliseconds between messages: if rate > 0 then used")
	flag.BoolVar(&debug, "debug", false, "run in debugging mode")
	flag.IntVar(&failures, "failures", 0, "percent showing per node probability of failure")
	flag.IntVar(&rFail, "rfail", 0, "number of consecutive rounds each root runs before it fails")
	flag.IntVar(&fFail, "ffail", 0, "number of consecutive rounds each follower runs before it fails")
	flag.IntVar(&rounds, "rounds", 100, "number of rounds to run for")
	flag.BoolVar(&kill, "kill", false, "kill all running processes (but don't start anything)")
	flag.IntVar(&nmachs, "nmachs", 32, "number of machines to use")
<<<<<<< HEAD
	flag.BoolVar(&testConnect, "test_connect", false, "test connecting and disconnecting")
	flag.StringVar(&app, "app", "stamp", "app to run")
=======
	flag.StringVar(&suite, "suite", "nist256", "abstract suite to use [nist256, nist512, ed25519]")
>>>>>>> 5e87fd27
}

func main() {
	log.SetFlags(log.Lshortfile)
	flag.Parse()
	log.Println("RUNNING DEPLOY2DETER WITH RATE:", rate)
	os.MkdirAll("remote", 0777)
	var wg sync.WaitGroup
	// start building the necessary packages
	packages := []string{"../logserver", "../timeclient", "../exec", "../forkexec", "../deter"}
	for _, p := range packages {
		wg.Add(1)
		if p == "../deter" {
			go func(p string) {
				defer wg.Done()
				// the users node has a 386 FreeBSD architecture
				err := cliutils.Build(p, "386", "freebsd")
				if err != nil {
					log.Fatal(err)
				}
			}(p)
			continue
		}
		go func(p string) {
			defer wg.Done()
			// deter has an amd64, linux architecture
			err := cliutils.Build(p, "amd64", "linux")
			if err != nil {
				log.Fatal(err)
			}
		}(p)
	}
	// killssh processes on users
	cliutils.SshRunStdout("dvisher", "users.isi.deterlab.net", "killall ssh scp deter 2>/dev/null 1>/dev/null")

	// parse the hosts.txt file to create a separate list (and file)
	// of physical nodes and virtual nodes. Such that each host on line i, in phys.txt
	// corresponds to each host on line i, in virt.txt.
	physVirt, err := cliutils.ReadLines("hosts.txt")
	phys := make([]string, 0, len(physVirt)/2)
	virt := make([]string, 0, len(physVirt)/2)
	for i := 0; i < len(physVirt); i += 2 {
		phys = append(phys, physVirt[i])
		virt = append(virt, physVirt[i+1])
	}
	nloggers := 3
	// only use the number of machines that we need
	phys = phys[:nmachs+nloggers]
	virt = virt[:nmachs+nloggers]
	physOut := strings.Join(phys, "\n")
	virtOut := strings.Join(virt, "\n")

	// phys.txt and virt.txt only contain the number of machines that we need
	err = ioutil.WriteFile("remote/phys.txt", []byte(physOut), 0666)
	if err != nil {
		log.Fatal("failed to write physical nodes file", err)
	}

	err = ioutil.WriteFile("remote/virt.txt", []byte(virtOut), 0666)
	if err != nil {
		log.Fatal("failed to write virtual nodes file", err)
	}

	masterLogger := phys[0]
	// slaveLogger1 := phys[1]
	// slaveLogger2 := phys[2]
	virt = virt[3:]
	phys = phys[3:]
	t, hostnames, depth, err := graphs.TreeFromList(virt, hpn, bf)
	log.Println("DEPTH:", depth)
	log.Println("TOTAL HOSTS:", len(hostnames))

	// wait for the build to finish
	wg.Wait()

	// copy the logserver directory to the current directory
	err = exec.Command("rsync", "-au", "../logserver", "remote/").Run()
	if err != nil {
		log.Fatal("error rsyncing logserver directory into remote directory:", err)
	}
	err = exec.Command("rsync", "-au", "remote/phys.txt", "remote/virt.txt", "remote/logserver/").Run()
	if err != nil {
		log.Fatal("error rsyncing phys, virt, and remote/logserver:", err)
	}
	err = os.Rename("logserver", "remote/logserver/logserver")
	if err != nil {
		log.Fatal("error renaming logserver:", err)
	}

	b, err := json.Marshal(t)
	if err != nil {
		log.Fatal("unable to generate tree from list")
	}
	err = ioutil.WriteFile("remote/logserver/cfg.json", b, 0660)
	if err != nil {
		log.Fatal("unable to write configuration file")
	}

	// NOTE: now remote/logserver is ready for transfer
	// it has logserver/ folder, binary, and cfg.json, and phys.txt, virt.txt

	// generate the configuration file from the tree
	cf := config.ConfigFromTree(t, hostnames)
	cfb, err := json.Marshal(cf)
	err = ioutil.WriteFile("remote/cfg.json", cfb, 0666)
	if err != nil {
		log.Fatal(err)
	}

	// scp the files that we need over to the boss node
	files := []string{"timeclient", "exec", "forkexec", "deter"}
	for _, f := range files {
		cmd := exec.Command("rsync", "-au", f, "remote/")
		cmd.Stdout = os.Stdout
		cmd.Stderr = os.Stderr
		err := cmd.Run()
		if err != nil {
			log.Fatal("error unable to rsync file into remote directory:", err)
		}
	}
	err = cliutils.Rsync("dvisher", "users.isi.deterlab.net", "remote", "")
	if err != nil {
		log.Fatal(err)
	}
	killssh := exec.Command("pkill", "-f", "ssh -t -t")
	killssh.Stdout = os.Stdout
	killssh.Stderr = os.Stderr
	err = killssh.Run()
	if err != nil {
		log.Print(err)
	}

	// setup port forwarding for viewing log server
	// ssh -L 8080:pcXXX:80 username@users.isi.deterlab.net
	// ssh username@users.deterlab.net -L 8118:somenode.experiment.YourClass.isi.deterlab.net:80
	fmt.Println("setup port forwarding for master logger: ", masterLogger)
	cmd := exec.Command(
		"ssh",
		"-t",
		"-t",
		"dvisher@users.isi.deterlab.net",
		"-L",
		"8080:"+masterLogger+":10000")
	err = cmd.Start()
	if err != nil {
		log.Fatal("failed to setup portforwarding for logging server")
	}
	log.Println("runnning deter with nmsgs:", nmsgs)
	// run the deter lab boss nodes process
	// it will be responsible for forwarding the files and running the individual
	// timestamping servers
	log.Fatal(cliutils.SshRunStdout("dvisher", "users.isi.deterlab.net",
		"GOMAXPROCS=8 remote/deter -nmsgs="+strconv.Itoa(nmsgs)+
			" -hpn="+strconv.Itoa(hpn)+
			" -bf="+strconv.Itoa(bf)+
			" -rate="+strconv.Itoa(rate)+
			" -rounds="+strconv.Itoa(rounds)+
			" -debug="+strconv.FormatBool(debug)+
			" -failures="+strconv.Itoa(failures)+
<<<<<<< HEAD
			" -rfail="+strconv.Itoa(rFail)+
			" -ffail="+strconv.Itoa(fFail)+
			" -test_connect="+strconv.FormatBool(testConnect)+
			" -app="+app+
=======
			" -suite="+suite+
>>>>>>> 5e87fd27
			" -kill="+strconv.FormatBool(kill)))
}<|MERGE_RESOLUTION|>--- conflicted
+++ resolved
@@ -45,12 +45,9 @@
 var kill bool
 var rounds int
 var nmachs int
-<<<<<<< HEAD
 var testConnect bool
 var app string
-=======
 var suite string
->>>>>>> 5e87fd27
 
 func init() {
 	flag.IntVar(&bf, "bf", 2, "branching factor: default binary")
@@ -64,12 +61,9 @@
 	flag.IntVar(&rounds, "rounds", 100, "number of rounds to run for")
 	flag.BoolVar(&kill, "kill", false, "kill all running processes (but don't start anything)")
 	flag.IntVar(&nmachs, "nmachs", 32, "number of machines to use")
-<<<<<<< HEAD
 	flag.BoolVar(&testConnect, "test_connect", false, "test connecting and disconnecting")
 	flag.StringVar(&app, "app", "stamp", "app to run")
-=======
 	flag.StringVar(&suite, "suite", "nist256", "abstract suite to use [nist256, nist512, ed25519]")
->>>>>>> 5e87fd27
 }
 
 func main() {
@@ -229,13 +223,10 @@
 			" -rounds="+strconv.Itoa(rounds)+
 			" -debug="+strconv.FormatBool(debug)+
 			" -failures="+strconv.Itoa(failures)+
-<<<<<<< HEAD
 			" -rfail="+strconv.Itoa(rFail)+
 			" -ffail="+strconv.Itoa(fFail)+
 			" -test_connect="+strconv.FormatBool(testConnect)+
 			" -app="+app+
-=======
 			" -suite="+suite+
->>>>>>> 5e87fd27
 			" -kill="+strconv.FormatBool(kill)))
 }