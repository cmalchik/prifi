--- conflicted
+++ resolved
@@ -44,11 +44,8 @@
 	flag.IntVar(&nmsgs, "nmsgs", 100, "number of messages per round")
 	flag.IntVar(&rate, "rate", -1, "number of milliseconds between messages: if rate > 0 then used")
 	flag.BoolVar(&debug, "debug", false, "run in debugging mode")
-<<<<<<< HEAD
 	flag.IntVar(&failures, "failures", 0, "percent showing per node probability of failure")
-=======
 	flag.IntVar(&rounds, "rounds", 100, "number of rounds to run for")
->>>>>>> d48bc84f
 }
 
 func main() {
