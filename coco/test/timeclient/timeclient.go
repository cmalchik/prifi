--- conflicted
+++ resolved
@@ -115,13 +115,6 @@
 		}
 		log.AddHook(lh)
 	}
-<<<<<<< HEAD
-	// log.SetFlags(log.Lshortfile)
-	// log.SetPrefix(name + ":")
-	// log.Println("TIMESTAMP CLIENT")
-=======
-
->>>>>>> 9706f754
 	c := stamp.NewClient(name)
 	msgs := genRandomMessages(nmsgs)
 	servers := strings.Split(server, ",")
