--- conflicted
+++ resolved
@@ -15,9 +15,6 @@
 	"github.com/dedis/prifi/coco/test/oldconfig"
 )
 
-<<<<<<< HEAD
-func Run(hostname, cfg, app string, rounds int, rootwait int, debug, testConnect bool, failureRate, rFail, fFail int, logger string) {
-=======
 func GetSuite(suite string) abstract.Suite {
 	var s abstract.Suite
 	switch {
@@ -33,8 +30,7 @@
 	return s
 }
 
-func Run(hostname, cfg, app string, rounds int, rootwait int, debug bool, failureRate int, suite string) {
->>>>>>> 5e87fd27
+func Run(hostname, cfg, app string, rounds int, rootwait int, debug, testConnect bool, failureRate, rFail, fFail int, logger, suite string) {
 	if debug {
 		coco.DEBUG = true
 	}
@@ -49,16 +45,10 @@
 	//log.Println("loading configuration")
 	var hc *oldconfig.HostConfig
 	var err error
-<<<<<<< HEAD
-	if failureRate > 0 || fFail > 0 {
-		hc, err = oldconfig.LoadConfig(cfg, oldconfig.ConfigOptions{ConnType: "tcp", Host: hostname, Faulty: true})
-=======
 	s := GetSuite(suite)
 	opts := oldconfig.ConfigOptions{ConnType: "tcp", Host: hostname, Suite: s}
-	if failureRate > 0 {
+	if failureRate > 0 || fFail > 0 {
 		opts.Faulty = true
->>>>>>> 5e87fd27
-
 	}
 	hc, err = oldconfig.LoadConfig(cfg, opts)
 	if err != nil {
