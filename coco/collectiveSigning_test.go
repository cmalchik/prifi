package coco

import (
	"log"
	"strconv"
	"testing"
	// "fmt"
	"github.com/dedis/crypto/nist"
)

//       0
//      /
//     1
//    / \
//   2   3
func TestStatic(t *testing.T) {
	// Crypto setup
	suite := nist.NewAES128SHA256P256()
	rand := suite.Cipher([]byte("example"))

	// number of nodes for the test
	nNodes := 4
	// create new directory for communication between peers
	dir := NewGoDirectory()
	// Create Hosts and Peers
	h := make([]*GoHost, nNodes)
	for i := 0; i < nNodes; i++ {
		hostName := "host" + strconv.Itoa(i)
		h[i] = NewGoHost(hostName, dir)
	}

	// Add edges to children
	//gc, _ = NewGoConn(directory, h[0].name, h[1].name)
	h[0].AddChildren(h[1].name)
	//gc, _ = NewGoConn(directory, h[1].name, h[2].name)
	//gc2, _ = NewGoConn(directory, h[1].name, h[3].name)
	h[1].AddChildren(h[2].name, h[3].name)
	// Add edges to parents
	//gc, _ = NewGoConn(directory, h[1].name, h[0].name)
	h[1].AddParent(h[0].name)
	//gc, _ = NewGoConn(directory, h[2].name, h[1].name)
	h[2].AddParent(h[1].name)
	//gc, _ = NewGoConn(directory, h[3].name, h[1].name)
	h[3].AddParent(h[1].name)

	// Create Signing Nodes out of the hosts
	nodes := make([]*SigningNode, nNodes)
	for i := 0; i < nNodes; i++ {
		nodes[i] = NewSigningNode(h[i], suite, rand)
	}
	for i := 0; i < nNodes; i++ {
		go func(i int) {
			// start listening for messages from within the tree
			nodes[i].Listen()
		}(i)
	}

	// initialize all nodes with knowledge of
	// combined public keys of all its descendents
	nodes[2].X_hat = nodes[2].pubKey
	nodes[3].X_hat = nodes[3].pubKey
	nodes[1].X_hat.Add(nodes[1].pubKey, nodes[2].X_hat)
	nodes[1].X_hat.Add(nodes[1].X_hat, nodes[3].X_hat)
	nodes[0].X_hat.Add(nodes[0].pubKey, nodes[1].X_hat)

	// Have root node initiate the signing protocol
	// via a simple annoucement
	nodes[0].logTest = []byte("Hello World")
	nodes[0].Announce(&AnnouncementMessage{nodes[0].logTest})
}

// Configuration file data/exconf.json
//       0
//      / \
//     1   4
//    / \   \
//   2   3   5
func TestTreeFromStaticConfig(t *testing.T) {
	hostConfig, _ := LoadConfig("data/exconf.json")

	// Have root node initiate the signing protocol
	// via a simple annoucement
	hostConfig.SNodes[0].logTest = []byte("Hello World")
	hostConfig.SNodes[0].Announce(&AnnouncementMessage{hostConfig.SNodes[0].logTest})
}

func TestTreeBigConfig(t *testing.T) {
	hc, err := LoadConfig("data/exwax.json")
	if err != nil {
		t.Error()
	}
	hc.SNodes[0].logTest = []byte("hello world")
	hc.SNodes[0].Announce(&AnnouncementMessage{hc.SNodes[0].logTest})
}

// tree from configuration file data/exconf.json
func TestMultipleRounds(t *testing.T) {
	if testing.Short() {
		t.Skip("skipping test in short mode.")
	}
	hostConfig, _ := LoadConfig("data/exconf.json")
	N := 1000

	// Have root node initiate the signing protocol
	// via a simple annoucement
	for i := 0; i < N; i++ {
		hostConfig.SNodes[0].logTest = []byte("Hello World" + strconv.Itoa(i))
		hostConfig.SNodes[0].Announce(&AnnouncementMessage{hostConfig.SNodes[0].logTest})
	}
}

<<<<<<< HEAD
// func TestTCPStaticConfig(t *testing.T) {
// 	hc, err := LoadConfig("data/extcpconf.json")
// 	if err != nil {
// 		t.Error(err)
// 	}
// 	hc.SNodes[0].logTest = []byte("hello world")
// 	hc.SNodes[0].Announce(&AnnouncementMessage{hc.SNodes[0].logTest})
// }
=======
func TestTCPStaticConfig(t *testing.T) {
	hc, err := LoadConfig("data/extcpconf.json")
	if err != nil {
		t.Error(err)
	}
	log.Println("finished loading configuration file")
	hc.SNodes[0].logTest = []byte("hello world")
	hc.SNodes[0].Announce(&AnnouncementMessage{hc.SNodes[0].logTest})
}
>>>>>>> 2f923fd3
<|MERGE_RESOLUTION|>--- conflicted
+++ resolved
@@ -1,7 +1,6 @@
 package coco
 
 import (
-	"log"
 	"strconv"
 	"testing"
 	// "fmt"
@@ -109,7 +108,6 @@
 	}
 }
 
-<<<<<<< HEAD
 // func TestTCPStaticConfig(t *testing.T) {
 // 	hc, err := LoadConfig("data/extcpconf.json")
 // 	if err != nil {
@@ -117,15 +115,4 @@
 // 	}
 // 	hc.SNodes[0].logTest = []byte("hello world")
 // 	hc.SNodes[0].Announce(&AnnouncementMessage{hc.SNodes[0].logTest})
-// }
-=======
-func TestTCPStaticConfig(t *testing.T) {
-	hc, err := LoadConfig("data/extcpconf.json")
-	if err != nil {
-		t.Error(err)
-	}
-	log.Println("finished loading configuration file")
-	hc.SNodes[0].logTest = []byte("hello world")
-	hc.SNodes[0].Announce(&AnnouncementMessage{hc.SNodes[0].logTest})
-}
->>>>>>> 2f923fd3
+// }