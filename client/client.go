package client

import (
	"encoding/binary"
	"errors"
	"fmt"
	"io"
	"net"
	"strconv"
	"strings"
	"time"

	"github.com/dedis/crypto/abstract"
	"github.com/lbarman/prifi/config"
	"github.com/lbarman/prifi/crypto"
	prifilog "github.com/lbarman/prifi/log"
	prifinet "github.com/lbarman/prifi/net"
	"github.com/lbarman/prifi/node"
	"os"
	"github.com/lbarman/prifi/auth"
)

func StartClient(nodeConfig config.NodeConfig, relayHostAddr string, expectedNumberOfClients int, nTrustees int,
payloadLength int, useSocksProxy bool, latencyTest bool, useUDP bool) {

	prifilog.SimpleStringDump(prifilog.NOTIFICATION, "Client " + strconv.Itoa(nodeConfig.Id) + " started...")

	clientState := new(ClientState)
	clientState.NodeState = node.InitNodeState(nodeConfig, expectedNumberOfClients, nTrustees, payloadLength)

	clientState.UseSocksProxy = useSocksProxy
	clientState.LatencyTest = latencyTest
	clientState.UseUDP = useUDP
	clientState.TrusteePublicKey = make([]abstract.Point, nTrustees)
	clientState.UsablePayloadLength = clientState.NodeState.CellCoder.ClientCellSize(payloadLength)

	stats := prifilog.EmptyStatistics(-1) //no limit

	// Connect to relay
	relayTCPConn, relayUDPConn, err := connectToRelay(relayHostAddr, clientState)

	// Define downstream stream (relay -> client)
	dataFromRelay := make(chan prifinet.DataWithMessageTypeAndConnId)

	// Start the socks proxy
	socksProxyNewConnections := make(chan net.Conn)
	dataForRelayBuffer := make(chan []byte, 0)                               // This will hold the data to be sent later on to the relay, anonymized
	dataForSocksProxy := make(chan prifinet.DataWithMessageTypeAndConnId, 0) // This hold the data from the relay to one of the SOCKS connection

	if clientState.UseSocksProxy {
		port := ":" + strconv.Itoa(1080 + nodeConfig.Id)
		prifilog.SimpleStringDump(prifilog.INFORMATION, "Client "+strconv.Itoa(nodeConfig.Id)+"; Starting SOCKS proxy on port "+port)
		go startSocksProxyServerListener(port, socksProxyNewConnections)
		go startSocksProxyServerHandler(socksProxyNewConnections, dataForRelayBuffer, dataForSocksProxy, clientState)
	}

	exitClient := false
<<<<<<< HEAD
	authenticated := false;
=======
	authenticated := false
>>>>>>> 81b915d3

	for !exitClient {

		if relayTCPConn == nil {
			prifilog.SimpleStringDump(prifilog.RECOVERABLE_ERROR, "Client "+strconv.Itoa(nodeConfig.Id)+"; trying to configure, but relay not connected. connecting...")
			relayTCPConn, relayUDPConn, err = connectToRelay(relayHostAddr, clientState)

			if err != nil {

				prifilog.SimpleStringDump(prifilog.RECOVERABLE_ERROR, "Client "+strconv.Itoa(nodeConfig.Id)+"; Could not TCP connect to the relay, restarting")
				relayTCPConn.Close()
				relayTCPConn = nil

				if relayUDPConn != nil {
					relayUDPConn.Close()
					relayUDPConn = nil
				}

				continue //redo everything
			}
		}

		if !authenticated {
			// Authenticate the client via the relay
<<<<<<< HEAD
			err := auth.ClientAuthentication(nodeConfig.AuthMethod, relayTCPConn, clientState.Id, clientState.PrivateKey);
			if err != nil {
=======
			if err := node.NodeAuthentication(relayTCPConn, clientState.NodeState); err != nil {
>>>>>>> 81b915d3
				// TODO: Client authentication failed. Retry a few times.
				prifilog.SimpleStringDump(prifilog.SEVERE_ERROR, "Authentication failed.")
				os.Exit(1)
			}
			authenticated = true
		}

		prifilog.SimpleStringDump(prifilog.INFORMATION, "Client "+strconv.Itoa(nodeConfig.Id)+"; Waiting for relay params + public keys...")
		params, err := readPublicKeysFromRelay(relayTCPConn, clientState)
		prifilog.SimpleStringDump(prifilog.INFORMATION, "Client "+strconv.Itoa(nodeConfig.Id)+"; Got the parameters from relay")

		if err != nil {
			prifilog.SimpleStringDump(prifilog.RECOVERABLE_ERROR, "Client "+strconv.Itoa(nodeConfig.Id)+"; Could not get the parameters from the relay, restarting")
			relayTCPConn.Close()
			relayTCPConn = nil

			if relayUDPConn != nil {
				relayUDPConn.Close()
				relayUDPConn = nil
			}
			continue //redo everything
		}
		clientState.NodeState.NumClients = params.nClients

		//Parse the trustee's public keys, generate the shared secrets
		clientState.NodeState.NumTrustees = len(params.trusteesPublicKeys)
		clientState.TrusteePublicKey = make([]abstract.Point, clientState.NodeState.NumTrustees)
		clientState.NodeState.SharedSecrets = make([]abstract.Point, clientState.NodeState.NumTrustees)

		for i := 0; i < len(params.trusteesPublicKeys); i++ {
			clientState.TrusteePublicKey[i] = params.trusteesPublicKeys[i]
			clientState.NodeState.SharedSecrets[i] = config.CryptoSuite.Point().Mul(params.trusteesPublicKeys[i], clientState.NodeState.PrivateKey)
		}

		//check that we got all keys
		for i := 0; i < clientState.NodeState.NumTrustees; i++ {
			if clientState.TrusteePublicKey[i] == nil {
				prifilog.SimpleStringDump(prifilog.RECOVERABLE_ERROR, "Client "+strconv.Itoa(nodeConfig.Id)+"; Didn't get public key from trustee "+strconv.Itoa(i)+", restarting")
				relayTCPConn.Close()
				relayTCPConn = nil
				continue //redo everything
			}
		}

		//TODO: Shuffle to detect if we own the slot
		myRound, err := roundScheduling(relayTCPConn, clientState)

		if err != nil {
			relayTCPConn.Close()
			relayTCPConn = nil
			continue //redo everything
		}

		//clientState.printSecrets()
		prifilog.SimpleStringDump(prifilog.NOTIFICATION, "Client "+strconv.Itoa(nodeConfig.Id)+"; Everything ready, assigned to round " +
			strconv.Itoa(myRound)+" out of "+strconv.Itoa(clientState.NodeState.NumClients))

		//define downstream stream (relay -> client)
		stopReadRelay := make(chan bool, 1)
		relayDisconnected := make(chan bool, 1)
		go readDataFromRelay(relayTCPConn, relayUDPConn, dataFromRelay, stopReadRelay, relayDisconnected, clientState)

		roundCount := 0
		continueToNextRound := true
		for continueToNextRound {
			select {

			case d := <-relayDisconnected:
				if d {
					prifilog.SimpleStringDump(prifilog.WARNING, "Client "+strconv.Itoa(nodeConfig.Id)+"; Connection to relay lost, reconfigurating...")
					continueToNextRound = false
				}

			//downstream slice from relay (normal DC-net cycle)
			case data := <-dataFromRelay:

				//compute in which round we are (respective to the number of Clients)
				currentRound := roundCount % clientState.NodeState.NumClients
				isMySlot := false
				if currentRound == myRound {
					isMySlot = true
				}

				switch data.MessageType {

				case prifinet.MESSAGE_TYPE_LAST_UPLOAD_FAILED:
					//relay wants to re-setup (new key exchanges)
					prifilog.SimpleStringDump(prifilog.RECOVERABLE_ERROR, "Client "+strconv.Itoa(nodeConfig.Id)+"; Relay warns that a client disconnected, gonna resync..")
					continueToNextRound = false

				case prifinet.MESSAGE_TYPE_DATA_AND_RESYNC:
					//relay wants to re-setup (new key exchanges)
					prifilog.SimpleStringDump(prifilog.RECOVERABLE_ERROR, "Client "+strconv.Itoa(nodeConfig.Id)+"; Relay wants to resync...")
					continueToNextRound = false

				case prifinet.MESSAGE_TYPE_DATA:

					//test if it is the answer from a ping
					if len(data.Data) > 2 {
						pattern := int(binary.BigEndian.Uint16(data.Data[0:2]))

						if pattern == 43690 { //1010101010101010
							clientId := int(binary.BigEndian.Uint16(data.Data[2:4]))

							if clientId == clientState.Id {

								timestamp := int64(binary.BigEndian.Uint64(data.Data[4:12]))
								diff := prifilog.MsTimeStamp() - timestamp

								//prifilog.Println(prifilog.EXPERIMENT_OUTPUT, "Client "+strconv.Itoa(nodeConfig.Id) +"; Latency is ", fmt.Sprintf("%v", diff) + "ms")

								stats.AddLatency(diff)
							}
						}
					} else {
						//data for SOCKS proxy, just hand it over to the dedicated thread
						if clientState.UseSocksProxy {
							dataForSocksProxy <- data
						}
					}
					stats.AddDownstreamCell(int64(len(data.Data)))
				}

				// TODO Should account the downstream cell in the history

				// Produce and ship the next upstream slice
				nBytes := writeNextUpstreamSlice(isMySlot, dataForRelayBuffer, relayTCPConn, clientState)
				if nBytes == -1 {
					//couldn't write anything, relay is disconnected
					relayTCPConn = nil
					continueToNextRound = false
				}
				stats.AddUpstreamCell(int64(nBytes))

				//we report the speed, bytes exchanged, etc
				stats.ReportWithInfo(fmt.Sprintf("cellsize=%v ", payloadLength))
			}
			roundCount++
		}
	}
}

func roundScheduling(relayTCPConn net.Conn, clientState *ClientState) (int, error) {

	prifilog.SimpleStringDump(prifilog.INFORMATION, "Client "+strconv.Itoa(clientState.NodeState.Id)+"; Generating ephemeral keys...")
	clientState.NodeState.GenerateEphemeralKeys()

	// Tell the relay our ephemeral public key
	ephPublicKeyBytes, _ := clientState.NodeState.EphemeralPublicKey.MarshalBinary()
	keySize := len(ephPublicKeyBytes)

	buffer := make([]byte, 2+keySize)
	binary.BigEndian.PutUint16(buffer[0:2], uint16(prifinet.MESSAGE_TYPE_PUBLICKEYS))
	copy(buffer[2:], ephPublicKeyBytes)

	err := prifinet.WriteMessage(relayTCPConn, buffer)
	if err != nil {
		prifilog.SimpleStringDump(prifilog.SEVERE_ERROR, "Client "+strconv.Itoa(clientState.NodeState.Id)+"; Error writing ephemeral key "+err.Error())
		return -1, err
	}

	prifilog.SimpleStringDump(prifilog.INFORMATION, "Client "+strconv.Itoa(clientState.NodeState.Id)+"; waiting for the trustees signatures ")

	G, ephPubKeys, signatures, err := prifinet.ParseBasePublicKeysAndTrusteeSignaturesFromConn(relayTCPConn)

	if err != nil {
		return -1, err
	}

	// Composing the signed message
	G_bytes, _ := G.MarshalBinary()
	M := make([]byte, 0)
	M = append(M, G_bytes...)
	for k := 0; k < len(ephPubKeys); k++ {
		pkBytes, _ := ephPubKeys[k].MarshalBinary()
		M = append(M, pkBytes...)
	}

	// Verifying the signature for all trustees
	for j := 0; j < clientState.NodeState.NumTrustees; j++ {
		err := crypto.SchnorrVerify(config.CryptoSuite, M, clientState.TrusteePublicKey[j], signatures[j])

		if err != nil {
			prifilog.SimpleStringDump(prifilog.SEVERE_ERROR, "Client "+strconv.Itoa(clientState.NodeState.Id)+"; signature from trustee "+strconv.Itoa(j)+" is invalid")
			return -1, err
		}
	}
	prifilog.SimpleStringDump(prifilog.INFORMATION, "Client "+strconv.Itoa(clientState.NodeState.Id)+"; all signatures Ok")

	// Identify which slot we own
	myPrivKey := clientState.NodeState.EphemeralPrivateKey
	ephPubInBaseG := config.CryptoSuite.Point().Mul(G, myPrivKey) // MAHDI: Haven't we already calculated the client's public key as clientState.EphemeralPublicKey
	mySlot := -1

	for j := 0; j < len(ephPubKeys); j++ {
		if ephPubKeys[j].Equal(ephPubInBaseG) {
			mySlot = j
			break
		}
	}

	if mySlot == -1 {
		prifilog.SimpleStringDump(prifilog.SEVERE_ERROR, "Client "+strconv.Itoa(clientState.NodeState.Id)+"; Can't recognize our slot !")
		return -1, errors.New("We don't have a slot !")
	}

	return mySlot, nil
}

/*
 * Creates the next cell
 */

func writeNextUpstreamSlice(isMySlot bool, dataForRelayBuffer chan []byte, relayTCPConn net.Conn, clientState *ClientState) int {
	var nextUpstreamBytes []byte

	if isMySlot {
		select {
		case nextUpstreamBytes = <-dataForRelayBuffer:

		default:
			if clientState.LatencyTest {

				if clientState.NodeState.CellSize < 12 {
					panic("Trying to do a Latency test, but payload is smaller than 10 bytes.")
				}

				buffer := make([]byte, clientState.NodeState.CellSize)
				pattern := uint16(43690)           //1010101010101010
				currTime := prifilog.MsTimeStamp() //timestamp in Ms

				binary.BigEndian.PutUint16(buffer[0:2], pattern)
				binary.BigEndian.PutUint16(buffer[2:4], uint16(clientState.NodeState.Id))
				binary.BigEndian.PutUint64(buffer[4:12], uint64(currTime))

				nextUpstreamBytes = buffer
			}
		}
	}

	//produce the next upstream cell
	upstreamSlice := clientState.NodeState.CellCoder.ClientEncode(nextUpstreamBytes,
		clientState.NodeState.CellSize, clientState.NodeState.MessageHistory)

	if len(upstreamSlice) != clientState.UsablePayloadLength {
		prifilog.SimpleStringDump(prifilog.RECOVERABLE_ERROR, "Client "+strconv.Itoa(clientState.NodeState.Id)+"; Client slice wrong size, expected "+strconv.Itoa(clientState.UsablePayloadLength)+", but got "+strconv.Itoa(len(upstreamSlice)))
		return -1 //relay probably disconnected
	}

	err := prifinet.WriteMessage(relayTCPConn, upstreamSlice)

	if err != nil {
		prifilog.SimpleStringDump(prifilog.RECOVERABLE_ERROR, "Client "+strconv.Itoa(clientState.NodeState.Id)+"; Client write to relay error, err : "+err.Error())
		return -1 //relay probably disconnected
	}

	return len(upstreamSlice)
}

/*
 * RELAY CONNECTION
 */

func connectToRelay(relayHost string, clientState *ClientState) (net.Conn, net.Conn, error) {

	var tcpConn net.Conn = nil
	var udpConn net.Conn = nil
	var err error = nil

	// Connect via TCP
	for tcpConn == nil {
		tcpConn, err = net.Dial("tcp", relayHost)
		if err != nil {
			prifilog.SimpleStringDump(prifilog.RECOVERABLE_ERROR, "Client "+strconv.Itoa(clientState.NodeState.Id)+"; Can't TCP connect to relay on "+relayHost+", gonna retry")
			tcpConn = nil
			time.Sleep(FAILED_CONNECTION_WAIT_BEFORE_RETRY)
		}
	}

	if !clientState.UseUDP {
		prifilog.SimpleStringDump(prifilog.INFORMATION, "Client "+strconv.Itoa(clientState.NodeState.Id)+"; Skipping UDP connection.")
	} else {
		// Connect via UDP
		startIndex := strings.LastIndex(relayHost, ":") + 1
		localPort := ":" + relayHost[startIndex:] //remove localhost

		for udpConn == nil {
			addr, err := net.ResolveUDPAddr("udp4", localPort)

			if err != nil {
				prifilog.SimpleStringDump(prifilog.RECOVERABLE_ERROR, "Client "+strconv.Itoa(clientState.NodeState.Id)+"; Can't resolve UDP address "+localPort+", gonna retry")
				time.Sleep(FAILED_CONNECTION_WAIT_BEFORE_RETRY)
				continue
			}

			udpConn, err = net.ListenUDP("udp4", addr)
			if err != nil {
				prifilog.SimpleStringDump(prifilog.RECOVERABLE_ERROR, "Client "+strconv.Itoa(clientState.NodeState.Id)+"; Can't listen on UDP on "+addr.String()+", gonna retry")
				udpConn = nil
				time.Sleep(FAILED_CONNECTION_WAIT_BEFORE_RETRY)
			}
		}
		prifilog.Println(prifilog.INFORMATION, "Listening on UDP addr "+localPort)
	}
	return tcpConn, udpConn, nil
}

func readPublicKeysFromRelay(relayTCPConn net.Conn, clientState *ClientState) (ParamsFromRelay, error) {

	// Read the next (downstream) header from the relay
	message, err := prifinet.ReadMessage(relayTCPConn)

	if err != nil {
		return ParamsFromRelay{}, errors.New("readPublicKeysFromRelay: " + err.Error())
	}

	//parse the header
	messageType := int(binary.BigEndian.Uint16(message[0:2]))
	nClients := int(binary.BigEndian.Uint32(message[2:6]))
	data := message[6:]

	if messageType != prifinet.MESSAGE_TYPE_PUBLICKEYS {
		prifilog.SimpleStringDump(prifilog.RECOVERABLE_ERROR, "Client "+strconv.Itoa(clientState.NodeState.Id)+"; Expected message type "+strconv.Itoa(prifinet.MESSAGE_TYPE_PUBLICKEYS)+", got "+strconv.Itoa(messageType))
		return ParamsFromRelay{}, errors.New("Expecting params from relay, got another message")
	}

	publicKeys, err := prifinet.UnMarshalPublicKeyArrayFromByteArray(data, config.CryptoSuite)
	if err != nil {
		prifilog.SimpleStringDump(prifilog.SEVERE_ERROR, "Client "+strconv.Itoa(clientState.NodeState.Id)+"; Could not unmarshall the keys")
		return ParamsFromRelay{}, err
	}

	params := ParamsFromRelay{publicKeys, nClients}
	return params, nil
}

func readDataFromRelay(relayTCPConn net.Conn, relayUDPConn net.Conn, dataFromRelay chan<- prifinet.DataWithMessageTypeAndConnId,
	stopReadRelay chan bool, relayDisconnected chan bool, clientState *ClientState) {

	for {
		// Read the next (downstream) header from the relay
		message, err := prifinet.ReadMessage(relayTCPConn)

		if err != nil {
			prifilog.SimpleStringDump(prifilog.RECOVERABLE_ERROR, "Client "+strconv.Itoa(clientState.NodeState.Id)+"; ClientReadRelay error, relay probably disconnected, stopping goroutine")
			relayDisconnected <- true
			return
		}

		//switch : if it's 8 bytes, it indicates the size of a message of UDP
		if relayUDPConn != nil && len(message) == 8 {

			udpMessageExpectedSeq := uint32(binary.BigEndian.Uint32(message[0:4]))
			udpMessageLength := int(binary.BigEndian.Uint32(message[4:8]))
			udpMessageSeq := uint32(0)

			//prifilog.Println(prifilog.RECOVERABLE_ERROR, "Expecting packet " + strconv.Itoa(int(udpMessageExpectedSeq)) + " size "+strconv.Itoa(int(udpMessageLength)))

			udpMessage, err2 := prifinet.ReadDatagramWithTimeOut(relayUDPConn, udpMessageLength, UDP_DATAGRAM_WAIT_TIMEOUT)

			if err2 == nil && len(udpMessage) >= 4 {
				udpMessageSeq = uint32(binary.BigEndian.Uint32(udpMessage[0:4]))

				//prifilog.Println(prifilog.RECOVERABLE_ERROR, "Got one packet with seq " + strconv.Itoa(int(udpMessageSeq)) + " size " + strconv.Itoa(len(udpMessage)))

				//if we're behind, quickly read the rest
				for udpMessageSeq != udpMessageExpectedSeq {

					prifilog.Println(prifilog.RECOVERABLE_ERROR, "I'm behind, expected UDP segment "+strconv.Itoa(int(udpMessageExpectedSeq))+", just got "+strconv.Itoa(int(udpMessageSeq)))
					udpMessage, err2 = prifinet.ReadDatagramWithTimeOut(relayUDPConn, udpMessageLength, UDP_DATAGRAM_WAIT_TIMEOUT/10)

					if err2 == nil && len(udpMessage) >= 4 {
						udpMessageSeq = uint32(binary.BigEndian.Uint32(udpMessage[0:4]))
					} else {

						prifilog.Println(prifilog.RECOVERABLE_ERROR, "Client "+strconv.Itoa(clientState.NodeState.Id)+"; ClientReadRelay UDP warning, error receiving second message, giving up. gonna send NACK and read over TCP")

						//empty UDP buffer
						m, _ := prifinet.ReadDatagramWithTimeOut(relayUDPConn, 1, UDP_DATAGRAM_WAIT_TIMEOUT/10)
						for m != nil {
							m, _ = prifinet.ReadDatagramWithTimeOut(relayUDPConn, 1, UDP_DATAGRAM_WAIT_TIMEOUT/10)
						}

						break
					}
				}
			}

			//here, the seq number if correct
			ack := make([]byte, 1)
			if len(udpMessage) == udpMessageLength && err2 == nil && udpMessageExpectedSeq == udpMessageSeq {
				//send ACK
				ack[0] = 1
				prifinet.WriteMessage(relayTCPConn, ack)

				//prifilog.Println(prifilog.RECOVERABLE_ERROR, "Well received UDP packet "+strconv.Itoa(int(udpMessageSeq))+", wrote ACK back")
				message = udpMessage[4:]
			} else {
				//send NACK
				ack[0] = 0
				if err2 != nil {
					prifilog.Println(prifilog.RECOVERABLE_ERROR, "Client "+strconv.Itoa(clientState.NodeState.Id)+"; ClientReadRelay UDP warning, received", len(udpMessage), "instead of advertised", udpMessageLength, "bytes, err is", err2.Error(), " gonna send NACK and read over TCP")
				} else if udpMessageExpectedSeq != udpMessageSeq {
					prifilog.Println(prifilog.RECOVERABLE_ERROR, "Client "+strconv.Itoa(clientState.NodeState.Id)+"; ClientReadRelay UDP warning, received seq ", udpMessageSeq, "instead of advertised seq", udpMessageExpectedSeq, ". gonna send NACK and read over TCP")
				} else {
					prifilog.Println(prifilog.RECOVERABLE_ERROR, "Client "+strconv.Itoa(clientState.NodeState.Id)+"; ClientReadRelay UDP warning, received", len(udpMessage), "instead of advertised", udpMessageLength, "bytes, gonna send NACK read over TCP")
				}
				prifinet.WriteMessage(relayTCPConn, ack)
				messageRetransmittedOverTCP, err := prifinet.ReadMessage(relayTCPConn)

				if err != nil {
					prifilog.SimpleStringDump(prifilog.RECOVERABLE_ERROR, "Client "+strconv.Itoa(clientState.NodeState.Id)+"; ClientReadRelay error (over retransmitted TCP message), relay probably disconnected, stopping goroutine")
					relayDisconnected <- true
					return
				}

				message = messageRetransmittedOverTCP
			}
		}

		//parse the header
		messageType := int(binary.BigEndian.Uint16(message[0:2]))
		socksConnId := int(binary.BigEndian.Uint32(message[2:6]))
		data := message[6:]

		//communicate to main thread
		dataFromRelay <- prifinet.DataWithMessageTypeAndConnId{messageType, socksConnId, data}

		if messageType == prifinet.MESSAGE_TYPE_DATA_AND_RESYNC || messageType == prifinet.MESSAGE_TYPE_LAST_UPLOAD_FAILED {
			prifilog.SimpleStringDump(prifilog.RECOVERABLE_ERROR, "Client "+strconv.Itoa(clientState.NodeState.Id)+" next message is gonna be some parameters, not data. Stop this goroutine")
			return
		}
	}
}

/*
 * SOCKS PROXY
 */

func startSocksProxyServerListener(port string, newConnections chan<- net.Conn) {
	prifilog.SimpleStringDump(prifilog.NOTIFICATION, "Listening on port "+port)

	lsock, err := net.Listen("tcp", port)

	if err != nil {
		prifilog.Printf(prifilog.RECOVERABLE_ERROR, "Can't open listen socket at port %s: %s", port, err.Error())
		return
	}

	for {
		conn, err := lsock.Accept()
		prifilog.Printf(prifilog.INFORMATION, "Accept on port %s\n", port)

		if err != nil {
			lsock.Close()
			return
		}
		newConnections <- conn
	}
}

func startSocksProxyServerHandler(socksProxyNewConnections chan net.Conn, dataForRelayBuffer chan []byte, dataForSOCKSProxy chan prifinet.DataWithMessageTypeAndConnId, clientState *ClientState) {

	socksProxyActiveConnections := make([]net.Conn, 1) // reserve socksProxyActiveConnections[0]
	socksProxyConnClosed := make(chan int)
	socksProxyData := make(chan []byte)

	for {
		select {

		// New TCP connection to the SOCKS proxy
		case conn := <-socksProxyNewConnections:
			newSocksProxyId := len(socksProxyActiveConnections)
			socksProxyActiveConnections = append(socksProxyActiveConnections, conn)
			go readDataFromSocksProxy(newSocksProxyId, clientState.NodeState.CellSize, conn, socksProxyData, socksProxyConnClosed)

		// Data to anonymize from SOCKS proxy
		case data := <-socksProxyData:
			dataForRelayBuffer <- data

		// Plaintext downstream data (relay->client->Socks proxy)
		case dataTypeConn := <-dataForSOCKSProxy:
			messageType := dataTypeConn.MessageType //we know it's data for relay
			socksConnId := dataTypeConn.ConnectionId
			data := dataTypeConn.Data
			dataLength := len(data)

			prifilog.Printf(prifilog.INFORMATION, "Read a message with type", messageType, " socks id ", socksConnId)

			//Handle the connections, forwards the downstream slice to the SOCKS proxy
			//if there is no socks proxy, nothing to do (useless case indeed, only for debug)
			if clientState.UseSocksProxy {
				if dataLength > 0 && socksProxyActiveConnections[socksConnId] != nil {
					n, err := socksProxyActiveConnections[socksConnId].Write(data)
					if n < dataLength {
						prifilog.Printf(prifilog.RECOVERABLE_ERROR, "Write to socks proxy: expected "+strconv.Itoa(dataLength)+" bytes, got "+strconv.Itoa(n)+", "+err.Error())
					}
				} else {
					// Relay indicating EOF on this conn
					prifilog.Printf(prifilog.RECOVERABLE_ERROR, "Relay to client : closed socks conn %d", socksConnId)
					socksProxyActiveConnections[socksConnId].Close()
				}
			}

		//connection closed from SOCKS proxy
		case socksConnId := <-socksProxyConnClosed:
			socksProxyActiveConnections[socksConnId] = nil
		}
	}
}

func readDataFromSocksProxy(socksConnId int, payloadLength int, conn net.Conn, data chan<- []byte, closed chan<- int) {
	for {
		// Read up to a cell worth of data to send upstream
		buffer := make([]byte, payloadLength)
		n, err := conn.Read(buffer[socksHeaderLength:])

		// Encode the connection number and actual data length
		binary.BigEndian.PutUint32(buffer[0:4], uint32(socksConnId))
		binary.BigEndian.PutUint16(buffer[4:6], uint16(n))

		data <- buffer

		// Connection error or EOF?
		if n == 0 {
			if err == io.EOF {
				prifilog.Printf(prifilog.RECOVERABLE_ERROR, "clientUpload: EOF, closing")
			} else {
				prifilog.Printf(prifilog.RECOVERABLE_ERROR, "clientUpload: "+err.Error())
			}
			conn.Close()
			closed <- socksConnId // signal that channel is closed
			return
		}
	}
}
<|MERGE_RESOLUTION|>--- conflicted
+++ resolved
@@ -1,628 +1,620 @@
-package client
-
-import (
-	"encoding/binary"
-	"errors"
-	"fmt"
-	"io"
-	"net"
-	"strconv"
-	"strings"
-	"time"
-
-	"github.com/dedis/crypto/abstract"
-	"github.com/lbarman/prifi/config"
-	"github.com/lbarman/prifi/crypto"
-	prifilog "github.com/lbarman/prifi/log"
-	prifinet "github.com/lbarman/prifi/net"
-	"github.com/lbarman/prifi/node"
-	"os"
-	"github.com/lbarman/prifi/auth"
-)
-
-func StartClient(nodeConfig config.NodeConfig, relayHostAddr string, expectedNumberOfClients int, nTrustees int,
-payloadLength int, useSocksProxy bool, latencyTest bool, useUDP bool) {
-
-	prifilog.SimpleStringDump(prifilog.NOTIFICATION, "Client " + strconv.Itoa(nodeConfig.Id) + " started...")
-
-	clientState := new(ClientState)
-	clientState.NodeState = node.InitNodeState(nodeConfig, expectedNumberOfClients, nTrustees, payloadLength)
-
-	clientState.UseSocksProxy = useSocksProxy
-	clientState.LatencyTest = latencyTest
-	clientState.UseUDP = useUDP
-	clientState.TrusteePublicKey = make([]abstract.Point, nTrustees)
-	clientState.UsablePayloadLength = clientState.NodeState.CellCoder.ClientCellSize(payloadLength)
-
-	stats := prifilog.EmptyStatistics(-1) //no limit
-
-	// Connect to relay
-	relayTCPConn, relayUDPConn, err := connectToRelay(relayHostAddr, clientState)
-
-	// Define downstream stream (relay -> client)
-	dataFromRelay := make(chan prifinet.DataWithMessageTypeAndConnId)
-
-	// Start the socks proxy
-	socksProxyNewConnections := make(chan net.Conn)
-	dataForRelayBuffer := make(chan []byte, 0)                               // This will hold the data to be sent later on to the relay, anonymized
-	dataForSocksProxy := make(chan prifinet.DataWithMessageTypeAndConnId, 0) // This hold the data from the relay to one of the SOCKS connection
-
-	if clientState.UseSocksProxy {
-		port := ":" + strconv.Itoa(1080 + nodeConfig.Id)
-		prifilog.SimpleStringDump(prifilog.INFORMATION, "Client "+strconv.Itoa(nodeConfig.Id)+"; Starting SOCKS proxy on port "+port)
-		go startSocksProxyServerListener(port, socksProxyNewConnections)
-		go startSocksProxyServerHandler(socksProxyNewConnections, dataForRelayBuffer, dataForSocksProxy, clientState)
-	}
-
-	exitClient := false
-<<<<<<< HEAD
-	authenticated := false;
-=======
-	authenticated := false
->>>>>>> 81b915d3
-
-	for !exitClient {
-
-		if relayTCPConn == nil {
-			prifilog.SimpleStringDump(prifilog.RECOVERABLE_ERROR, "Client "+strconv.Itoa(nodeConfig.Id)+"; trying to configure, but relay not connected. connecting...")
-			relayTCPConn, relayUDPConn, err = connectToRelay(relayHostAddr, clientState)
-
-			if err != nil {
-
-				prifilog.SimpleStringDump(prifilog.RECOVERABLE_ERROR, "Client "+strconv.Itoa(nodeConfig.Id)+"; Could not TCP connect to the relay, restarting")
-				relayTCPConn.Close()
-				relayTCPConn = nil
-
-				if relayUDPConn != nil {
-					relayUDPConn.Close()
-					relayUDPConn = nil
-				}
-
-				continue //redo everything
-			}
-		}
-
-		if !authenticated {
-			// Authenticate the client via the relay
-<<<<<<< HEAD
-			err := auth.ClientAuthentication(nodeConfig.AuthMethod, relayTCPConn, clientState.Id, clientState.PrivateKey);
-			if err != nil {
-=======
-			if err := node.NodeAuthentication(relayTCPConn, clientState.NodeState); err != nil {
->>>>>>> 81b915d3
-				// TODO: Client authentication failed. Retry a few times.
-				prifilog.SimpleStringDump(prifilog.SEVERE_ERROR, "Authentication failed.")
-				os.Exit(1)
-			}
-			authenticated = true
-		}
-
-		prifilog.SimpleStringDump(prifilog.INFORMATION, "Client "+strconv.Itoa(nodeConfig.Id)+"; Waiting for relay params + public keys...")
-		params, err := readPublicKeysFromRelay(relayTCPConn, clientState)
-		prifilog.SimpleStringDump(prifilog.INFORMATION, "Client "+strconv.Itoa(nodeConfig.Id)+"; Got the parameters from relay")
-
-		if err != nil {
-			prifilog.SimpleStringDump(prifilog.RECOVERABLE_ERROR, "Client "+strconv.Itoa(nodeConfig.Id)+"; Could not get the parameters from the relay, restarting")
-			relayTCPConn.Close()
-			relayTCPConn = nil
-
-			if relayUDPConn != nil {
-				relayUDPConn.Close()
-				relayUDPConn = nil
-			}
-			continue //redo everything
-		}
-		clientState.NodeState.NumClients = params.nClients
-
-		//Parse the trustee's public keys, generate the shared secrets
-		clientState.NodeState.NumTrustees = len(params.trusteesPublicKeys)
-		clientState.TrusteePublicKey = make([]abstract.Point, clientState.NodeState.NumTrustees)
-		clientState.NodeState.SharedSecrets = make([]abstract.Point, clientState.NodeState.NumTrustees)
-
-		for i := 0; i < len(params.trusteesPublicKeys); i++ {
-			clientState.TrusteePublicKey[i] = params.trusteesPublicKeys[i]
-			clientState.NodeState.SharedSecrets[i] = config.CryptoSuite.Point().Mul(params.trusteesPublicKeys[i], clientState.NodeState.PrivateKey)
-		}
-
-		//check that we got all keys
-		for i := 0; i < clientState.NodeState.NumTrustees; i++ {
-			if clientState.TrusteePublicKey[i] == nil {
-				prifilog.SimpleStringDump(prifilog.RECOVERABLE_ERROR, "Client "+strconv.Itoa(nodeConfig.Id)+"; Didn't get public key from trustee "+strconv.Itoa(i)+", restarting")
-				relayTCPConn.Close()
-				relayTCPConn = nil
-				continue //redo everything
-			}
-		}
-
-		//TODO: Shuffle to detect if we own the slot
-		myRound, err := roundScheduling(relayTCPConn, clientState)
-
-		if err != nil {
-			relayTCPConn.Close()
-			relayTCPConn = nil
-			continue //redo everything
-		}
-
-		//clientState.printSecrets()
-		prifilog.SimpleStringDump(prifilog.NOTIFICATION, "Client "+strconv.Itoa(nodeConfig.Id)+"; Everything ready, assigned to round " +
-			strconv.Itoa(myRound)+" out of "+strconv.Itoa(clientState.NodeState.NumClients))
-
-		//define downstream stream (relay -> client)
-		stopReadRelay := make(chan bool, 1)
-		relayDisconnected := make(chan bool, 1)
-		go readDataFromRelay(relayTCPConn, relayUDPConn, dataFromRelay, stopReadRelay, relayDisconnected, clientState)
-
-		roundCount := 0
-		continueToNextRound := true
-		for continueToNextRound {
-			select {
-
-			case d := <-relayDisconnected:
-				if d {
-					prifilog.SimpleStringDump(prifilog.WARNING, "Client "+strconv.Itoa(nodeConfig.Id)+"; Connection to relay lost, reconfigurating...")
-					continueToNextRound = false
-				}
-
-			//downstream slice from relay (normal DC-net cycle)
-			case data := <-dataFromRelay:
-
-				//compute in which round we are (respective to the number of Clients)
-				currentRound := roundCount % clientState.NodeState.NumClients
-				isMySlot := false
-				if currentRound == myRound {
-					isMySlot = true
-				}
-
-				switch data.MessageType {
-
-				case prifinet.MESSAGE_TYPE_LAST_UPLOAD_FAILED:
-					//relay wants to re-setup (new key exchanges)
-					prifilog.SimpleStringDump(prifilog.RECOVERABLE_ERROR, "Client "+strconv.Itoa(nodeConfig.Id)+"; Relay warns that a client disconnected, gonna resync..")
-					continueToNextRound = false
-
-				case prifinet.MESSAGE_TYPE_DATA_AND_RESYNC:
-					//relay wants to re-setup (new key exchanges)
-					prifilog.SimpleStringDump(prifilog.RECOVERABLE_ERROR, "Client "+strconv.Itoa(nodeConfig.Id)+"; Relay wants to resync...")
-					continueToNextRound = false
-
-				case prifinet.MESSAGE_TYPE_DATA:
-
-					//test if it is the answer from a ping
-					if len(data.Data) > 2 {
-						pattern := int(binary.BigEndian.Uint16(data.Data[0:2]))
-
-						if pattern == 43690 { //1010101010101010
-							clientId := int(binary.BigEndian.Uint16(data.Data[2:4]))
-
-							if clientId == clientState.Id {
-
-								timestamp := int64(binary.BigEndian.Uint64(data.Data[4:12]))
-								diff := prifilog.MsTimeStamp() - timestamp
-
-								//prifilog.Println(prifilog.EXPERIMENT_OUTPUT, "Client "+strconv.Itoa(nodeConfig.Id) +"; Latency is ", fmt.Sprintf("%v", diff) + "ms")
-
-								stats.AddLatency(diff)
-							}
-						}
-					} else {
-						//data for SOCKS proxy, just hand it over to the dedicated thread
-						if clientState.UseSocksProxy {
-							dataForSocksProxy <- data
-						}
-					}
-					stats.AddDownstreamCell(int64(len(data.Data)))
-				}
-
-				// TODO Should account the downstream cell in the history
-
-				// Produce and ship the next upstream slice
-				nBytes := writeNextUpstreamSlice(isMySlot, dataForRelayBuffer, relayTCPConn, clientState)
-				if nBytes == -1 {
-					//couldn't write anything, relay is disconnected
-					relayTCPConn = nil
-					continueToNextRound = false
-				}
-				stats.AddUpstreamCell(int64(nBytes))
-
-				//we report the speed, bytes exchanged, etc
-				stats.ReportWithInfo(fmt.Sprintf("cellsize=%v ", payloadLength))
-			}
-			roundCount++
-		}
-	}
-}
-
-func roundScheduling(relayTCPConn net.Conn, clientState *ClientState) (int, error) {
-
-	prifilog.SimpleStringDump(prifilog.INFORMATION, "Client "+strconv.Itoa(clientState.NodeState.Id)+"; Generating ephemeral keys...")
-	clientState.NodeState.GenerateEphemeralKeys()
-
-	// Tell the relay our ephemeral public key
-	ephPublicKeyBytes, _ := clientState.NodeState.EphemeralPublicKey.MarshalBinary()
-	keySize := len(ephPublicKeyBytes)
-
-	buffer := make([]byte, 2+keySize)
-	binary.BigEndian.PutUint16(buffer[0:2], uint16(prifinet.MESSAGE_TYPE_PUBLICKEYS))
-	copy(buffer[2:], ephPublicKeyBytes)
-
-	err := prifinet.WriteMessage(relayTCPConn, buffer)
-	if err != nil {
-		prifilog.SimpleStringDump(prifilog.SEVERE_ERROR, "Client "+strconv.Itoa(clientState.NodeState.Id)+"; Error writing ephemeral key "+err.Error())
-		return -1, err
-	}
-
-	prifilog.SimpleStringDump(prifilog.INFORMATION, "Client "+strconv.Itoa(clientState.NodeState.Id)+"; waiting for the trustees signatures ")
-
-	G, ephPubKeys, signatures, err := prifinet.ParseBasePublicKeysAndTrusteeSignaturesFromConn(relayTCPConn)
-
-	if err != nil {
-		return -1, err
-	}
-
-	// Composing the signed message
-	G_bytes, _ := G.MarshalBinary()
-	M := make([]byte, 0)
-	M = append(M, G_bytes...)
-	for k := 0; k < len(ephPubKeys); k++ {
-		pkBytes, _ := ephPubKeys[k].MarshalBinary()
-		M = append(M, pkBytes...)
-	}
-
-	// Verifying the signature for all trustees
-	for j := 0; j < clientState.NodeState.NumTrustees; j++ {
-		err := crypto.SchnorrVerify(config.CryptoSuite, M, clientState.TrusteePublicKey[j], signatures[j])
-
-		if err != nil {
-			prifilog.SimpleStringDump(prifilog.SEVERE_ERROR, "Client "+strconv.Itoa(clientState.NodeState.Id)+"; signature from trustee "+strconv.Itoa(j)+" is invalid")
-			return -1, err
-		}
-	}
-	prifilog.SimpleStringDump(prifilog.INFORMATION, "Client "+strconv.Itoa(clientState.NodeState.Id)+"; all signatures Ok")
-
-	// Identify which slot we own
-	myPrivKey := clientState.NodeState.EphemeralPrivateKey
-	ephPubInBaseG := config.CryptoSuite.Point().Mul(G, myPrivKey) // MAHDI: Haven't we already calculated the client's public key as clientState.EphemeralPublicKey
-	mySlot := -1
-
-	for j := 0; j < len(ephPubKeys); j++ {
-		if ephPubKeys[j].Equal(ephPubInBaseG) {
-			mySlot = j
-			break
-		}
-	}
-
-	if mySlot == -1 {
-		prifilog.SimpleStringDump(prifilog.SEVERE_ERROR, "Client "+strconv.Itoa(clientState.NodeState.Id)+"; Can't recognize our slot !")
-		return -1, errors.New("We don't have a slot !")
-	}
-
-	return mySlot, nil
-}
-
-/*
- * Creates the next cell
- */
-
-func writeNextUpstreamSlice(isMySlot bool, dataForRelayBuffer chan []byte, relayTCPConn net.Conn, clientState *ClientState) int {
-	var nextUpstreamBytes []byte
-
-	if isMySlot {
-		select {
-		case nextUpstreamBytes = <-dataForRelayBuffer:
-
-		default:
-			if clientState.LatencyTest {
-
-				if clientState.NodeState.CellSize < 12 {
-					panic("Trying to do a Latency test, but payload is smaller than 10 bytes.")
-				}
-
-				buffer := make([]byte, clientState.NodeState.CellSize)
-				pattern := uint16(43690)           //1010101010101010
-				currTime := prifilog.MsTimeStamp() //timestamp in Ms
-
-				binary.BigEndian.PutUint16(buffer[0:2], pattern)
-				binary.BigEndian.PutUint16(buffer[2:4], uint16(clientState.NodeState.Id))
-				binary.BigEndian.PutUint64(buffer[4:12], uint64(currTime))
-
-				nextUpstreamBytes = buffer
-			}
-		}
-	}
-
-	//produce the next upstream cell
-	upstreamSlice := clientState.NodeState.CellCoder.ClientEncode(nextUpstreamBytes,
-		clientState.NodeState.CellSize, clientState.NodeState.MessageHistory)
-
-	if len(upstreamSlice) != clientState.UsablePayloadLength {
-		prifilog.SimpleStringDump(prifilog.RECOVERABLE_ERROR, "Client "+strconv.Itoa(clientState.NodeState.Id)+"; Client slice wrong size, expected "+strconv.Itoa(clientState.UsablePayloadLength)+", but got "+strconv.Itoa(len(upstreamSlice)))
-		return -1 //relay probably disconnected
-	}
-
-	err := prifinet.WriteMessage(relayTCPConn, upstreamSlice)
-
-	if err != nil {
-		prifilog.SimpleStringDump(prifilog.RECOVERABLE_ERROR, "Client "+strconv.Itoa(clientState.NodeState.Id)+"; Client write to relay error, err : "+err.Error())
-		return -1 //relay probably disconnected
-	}
-
-	return len(upstreamSlice)
-}
-
-/*
- * RELAY CONNECTION
- */
-
-func connectToRelay(relayHost string, clientState *ClientState) (net.Conn, net.Conn, error) {
-
-	var tcpConn net.Conn = nil
-	var udpConn net.Conn = nil
-	var err error = nil
-
-	// Connect via TCP
-	for tcpConn == nil {
-		tcpConn, err = net.Dial("tcp", relayHost)
-		if err != nil {
-			prifilog.SimpleStringDump(prifilog.RECOVERABLE_ERROR, "Client "+strconv.Itoa(clientState.NodeState.Id)+"; Can't TCP connect to relay on "+relayHost+", gonna retry")
-			tcpConn = nil
-			time.Sleep(FAILED_CONNECTION_WAIT_BEFORE_RETRY)
-		}
-	}
-
-	if !clientState.UseUDP {
-		prifilog.SimpleStringDump(prifilog.INFORMATION, "Client "+strconv.Itoa(clientState.NodeState.Id)+"; Skipping UDP connection.")
-	} else {
-		// Connect via UDP
-		startIndex := strings.LastIndex(relayHost, ":") + 1
-		localPort := ":" + relayHost[startIndex:] //remove localhost
-
-		for udpConn == nil {
-			addr, err := net.ResolveUDPAddr("udp4", localPort)
-
-			if err != nil {
-				prifilog.SimpleStringDump(prifilog.RECOVERABLE_ERROR, "Client "+strconv.Itoa(clientState.NodeState.Id)+"; Can't resolve UDP address "+localPort+", gonna retry")
-				time.Sleep(FAILED_CONNECTION_WAIT_BEFORE_RETRY)
-				continue
-			}
-
-			udpConn, err = net.ListenUDP("udp4", addr)
-			if err != nil {
-				prifilog.SimpleStringDump(prifilog.RECOVERABLE_ERROR, "Client "+strconv.Itoa(clientState.NodeState.Id)+"; Can't listen on UDP on "+addr.String()+", gonna retry")
-				udpConn = nil
-				time.Sleep(FAILED_CONNECTION_WAIT_BEFORE_RETRY)
-			}
-		}
-		prifilog.Println(prifilog.INFORMATION, "Listening on UDP addr "+localPort)
-	}
-	return tcpConn, udpConn, nil
-}
-
-func readPublicKeysFromRelay(relayTCPConn net.Conn, clientState *ClientState) (ParamsFromRelay, error) {
-
-	// Read the next (downstream) header from the relay
-	message, err := prifinet.ReadMessage(relayTCPConn)
-
-	if err != nil {
-		return ParamsFromRelay{}, errors.New("readPublicKeysFromRelay: " + err.Error())
-	}
-
-	//parse the header
-	messageType := int(binary.BigEndian.Uint16(message[0:2]))
-	nClients := int(binary.BigEndian.Uint32(message[2:6]))
-	data := message[6:]
-
-	if messageType != prifinet.MESSAGE_TYPE_PUBLICKEYS {
-		prifilog.SimpleStringDump(prifilog.RECOVERABLE_ERROR, "Client "+strconv.Itoa(clientState.NodeState.Id)+"; Expected message type "+strconv.Itoa(prifinet.MESSAGE_TYPE_PUBLICKEYS)+", got "+strconv.Itoa(messageType))
-		return ParamsFromRelay{}, errors.New("Expecting params from relay, got another message")
-	}
-
-	publicKeys, err := prifinet.UnMarshalPublicKeyArrayFromByteArray(data, config.CryptoSuite)
-	if err != nil {
-		prifilog.SimpleStringDump(prifilog.SEVERE_ERROR, "Client "+strconv.Itoa(clientState.NodeState.Id)+"; Could not unmarshall the keys")
-		return ParamsFromRelay{}, err
-	}
-
-	params := ParamsFromRelay{publicKeys, nClients}
-	return params, nil
-}
-
-func readDataFromRelay(relayTCPConn net.Conn, relayUDPConn net.Conn, dataFromRelay chan<- prifinet.DataWithMessageTypeAndConnId,
-	stopReadRelay chan bool, relayDisconnected chan bool, clientState *ClientState) {
-
-	for {
-		// Read the next (downstream) header from the relay
-		message, err := prifinet.ReadMessage(relayTCPConn)
-
-		if err != nil {
-			prifilog.SimpleStringDump(prifilog.RECOVERABLE_ERROR, "Client "+strconv.Itoa(clientState.NodeState.Id)+"; ClientReadRelay error, relay probably disconnected, stopping goroutine")
-			relayDisconnected <- true
-			return
-		}
-
-		//switch : if it's 8 bytes, it indicates the size of a message of UDP
-		if relayUDPConn != nil && len(message) == 8 {
-
-			udpMessageExpectedSeq := uint32(binary.BigEndian.Uint32(message[0:4]))
-			udpMessageLength := int(binary.BigEndian.Uint32(message[4:8]))
-			udpMessageSeq := uint32(0)
-
-			//prifilog.Println(prifilog.RECOVERABLE_ERROR, "Expecting packet " + strconv.Itoa(int(udpMessageExpectedSeq)) + " size "+strconv.Itoa(int(udpMessageLength)))
-
-			udpMessage, err2 := prifinet.ReadDatagramWithTimeOut(relayUDPConn, udpMessageLength, UDP_DATAGRAM_WAIT_TIMEOUT)
-
-			if err2 == nil && len(udpMessage) >= 4 {
-				udpMessageSeq = uint32(binary.BigEndian.Uint32(udpMessage[0:4]))
-
-				//prifilog.Println(prifilog.RECOVERABLE_ERROR, "Got one packet with seq " + strconv.Itoa(int(udpMessageSeq)) + " size " + strconv.Itoa(len(udpMessage)))
-
-				//if we're behind, quickly read the rest
-				for udpMessageSeq != udpMessageExpectedSeq {
-
-					prifilog.Println(prifilog.RECOVERABLE_ERROR, "I'm behind, expected UDP segment "+strconv.Itoa(int(udpMessageExpectedSeq))+", just got "+strconv.Itoa(int(udpMessageSeq)))
-					udpMessage, err2 = prifinet.ReadDatagramWithTimeOut(relayUDPConn, udpMessageLength, UDP_DATAGRAM_WAIT_TIMEOUT/10)
-
-					if err2 == nil && len(udpMessage) >= 4 {
-						udpMessageSeq = uint32(binary.BigEndian.Uint32(udpMessage[0:4]))
-					} else {
-
-						prifilog.Println(prifilog.RECOVERABLE_ERROR, "Client "+strconv.Itoa(clientState.NodeState.Id)+"; ClientReadRelay UDP warning, error receiving second message, giving up. gonna send NACK and read over TCP")
-
-						//empty UDP buffer
-						m, _ := prifinet.ReadDatagramWithTimeOut(relayUDPConn, 1, UDP_DATAGRAM_WAIT_TIMEOUT/10)
-						for m != nil {
-							m, _ = prifinet.ReadDatagramWithTimeOut(relayUDPConn, 1, UDP_DATAGRAM_WAIT_TIMEOUT/10)
-						}
-
-						break
-					}
-				}
-			}
-
-			//here, the seq number if correct
-			ack := make([]byte, 1)
-			if len(udpMessage) == udpMessageLength && err2 == nil && udpMessageExpectedSeq == udpMessageSeq {
-				//send ACK
-				ack[0] = 1
-				prifinet.WriteMessage(relayTCPConn, ack)
-
-				//prifilog.Println(prifilog.RECOVERABLE_ERROR, "Well received UDP packet "+strconv.Itoa(int(udpMessageSeq))+", wrote ACK back")
-				message = udpMessage[4:]
-			} else {
-				//send NACK
-				ack[0] = 0
-				if err2 != nil {
-					prifilog.Println(prifilog.RECOVERABLE_ERROR, "Client "+strconv.Itoa(clientState.NodeState.Id)+"; ClientReadRelay UDP warning, received", len(udpMessage), "instead of advertised", udpMessageLength, "bytes, err is", err2.Error(), " gonna send NACK and read over TCP")
-				} else if udpMessageExpectedSeq != udpMessageSeq {
-					prifilog.Println(prifilog.RECOVERABLE_ERROR, "Client "+strconv.Itoa(clientState.NodeState.Id)+"; ClientReadRelay UDP warning, received seq ", udpMessageSeq, "instead of advertised seq", udpMessageExpectedSeq, ". gonna send NACK and read over TCP")
-				} else {
-					prifilog.Println(prifilog.RECOVERABLE_ERROR, "Client "+strconv.Itoa(clientState.NodeState.Id)+"; ClientReadRelay UDP warning, received", len(udpMessage), "instead of advertised", udpMessageLength, "bytes, gonna send NACK read over TCP")
-				}
-				prifinet.WriteMessage(relayTCPConn, ack)
-				messageRetransmittedOverTCP, err := prifinet.ReadMessage(relayTCPConn)
-
-				if err != nil {
-					prifilog.SimpleStringDump(prifilog.RECOVERABLE_ERROR, "Client "+strconv.Itoa(clientState.NodeState.Id)+"; ClientReadRelay error (over retransmitted TCP message), relay probably disconnected, stopping goroutine")
-					relayDisconnected <- true
-					return
-				}
-
-				message = messageRetransmittedOverTCP
-			}
-		}
-
-		//parse the header
-		messageType := int(binary.BigEndian.Uint16(message[0:2]))
-		socksConnId := int(binary.BigEndian.Uint32(message[2:6]))
-		data := message[6:]
-
-		//communicate to main thread
-		dataFromRelay <- prifinet.DataWithMessageTypeAndConnId{messageType, socksConnId, data}
-
-		if messageType == prifinet.MESSAGE_TYPE_DATA_AND_RESYNC || messageType == prifinet.MESSAGE_TYPE_LAST_UPLOAD_FAILED {
-			prifilog.SimpleStringDump(prifilog.RECOVERABLE_ERROR, "Client "+strconv.Itoa(clientState.NodeState.Id)+" next message is gonna be some parameters, not data. Stop this goroutine")
-			return
-		}
-	}
-}
-
-/*
- * SOCKS PROXY
- */
-
-func startSocksProxyServerListener(port string, newConnections chan<- net.Conn) {
-	prifilog.SimpleStringDump(prifilog.NOTIFICATION, "Listening on port "+port)
-
-	lsock, err := net.Listen("tcp", port)
-
-	if err != nil {
-		prifilog.Printf(prifilog.RECOVERABLE_ERROR, "Can't open listen socket at port %s: %s", port, err.Error())
-		return
-	}
-
-	for {
-		conn, err := lsock.Accept()
-		prifilog.Printf(prifilog.INFORMATION, "Accept on port %s\n", port)
-
-		if err != nil {
-			lsock.Close()
-			return
-		}
-		newConnections <- conn
-	}
-}
-
-func startSocksProxyServerHandler(socksProxyNewConnections chan net.Conn, dataForRelayBuffer chan []byte, dataForSOCKSProxy chan prifinet.DataWithMessageTypeAndConnId, clientState *ClientState) {
-
-	socksProxyActiveConnections := make([]net.Conn, 1) // reserve socksProxyActiveConnections[0]
-	socksProxyConnClosed := make(chan int)
-	socksProxyData := make(chan []byte)
-
-	for {
-		select {
-
-		// New TCP connection to the SOCKS proxy
-		case conn := <-socksProxyNewConnections:
-			newSocksProxyId := len(socksProxyActiveConnections)
-			socksProxyActiveConnections = append(socksProxyActiveConnections, conn)
-			go readDataFromSocksProxy(newSocksProxyId, clientState.NodeState.CellSize, conn, socksProxyData, socksProxyConnClosed)
-
-		// Data to anonymize from SOCKS proxy
-		case data := <-socksProxyData:
-			dataForRelayBuffer <- data
-
-		// Plaintext downstream data (relay->client->Socks proxy)
-		case dataTypeConn := <-dataForSOCKSProxy:
-			messageType := dataTypeConn.MessageType //we know it's data for relay
-			socksConnId := dataTypeConn.ConnectionId
-			data := dataTypeConn.Data
-			dataLength := len(data)
-
-			prifilog.Printf(prifilog.INFORMATION, "Read a message with type", messageType, " socks id ", socksConnId)
-
-			//Handle the connections, forwards the downstream slice to the SOCKS proxy
-			//if there is no socks proxy, nothing to do (useless case indeed, only for debug)
-			if clientState.UseSocksProxy {
-				if dataLength > 0 && socksProxyActiveConnections[socksConnId] != nil {
-					n, err := socksProxyActiveConnections[socksConnId].Write(data)
-					if n < dataLength {
-						prifilog.Printf(prifilog.RECOVERABLE_ERROR, "Write to socks proxy: expected "+strconv.Itoa(dataLength)+" bytes, got "+strconv.Itoa(n)+", "+err.Error())
-					}
-				} else {
-					// Relay indicating EOF on this conn
-					prifilog.Printf(prifilog.RECOVERABLE_ERROR, "Relay to client : closed socks conn %d", socksConnId)
-					socksProxyActiveConnections[socksConnId].Close()
-				}
-			}
-
-		//connection closed from SOCKS proxy
-		case socksConnId := <-socksProxyConnClosed:
-			socksProxyActiveConnections[socksConnId] = nil
-		}
-	}
-}
-
-func readDataFromSocksProxy(socksConnId int, payloadLength int, conn net.Conn, data chan<- []byte, closed chan<- int) {
-	for {
-		// Read up to a cell worth of data to send upstream
-		buffer := make([]byte, payloadLength)
-		n, err := conn.Read(buffer[socksHeaderLength:])
-
-		// Encode the connection number and actual data length
-		binary.BigEndian.PutUint32(buffer[0:4], uint32(socksConnId))
-		binary.BigEndian.PutUint16(buffer[4:6], uint16(n))
-
-		data <- buffer
-
-		// Connection error or EOF?
-		if n == 0 {
-			if err == io.EOF {
-				prifilog.Printf(prifilog.RECOVERABLE_ERROR, "clientUpload: EOF, closing")
-			} else {
-				prifilog.Printf(prifilog.RECOVERABLE_ERROR, "clientUpload: "+err.Error())
-			}
-			conn.Close()
-			closed <- socksConnId // signal that channel is closed
-			return
-		}
-	}
-}
+package client
+
+import (
+	"encoding/binary"
+	"errors"
+	"fmt"
+	"io"
+	"net"
+	"strconv"
+	"strings"
+	"time"
+
+	"github.com/dedis/crypto/abstract"
+	"github.com/lbarman/prifi/config"
+	"github.com/lbarman/prifi/crypto"
+	prifilog "github.com/lbarman/prifi/log"
+	prifinet "github.com/lbarman/prifi/net"
+	"github.com/lbarman/prifi/node"
+	"os"
+	"github.com/lbarman/prifi/auth"
+)
+
+func StartClient(nodeConfig config.NodeConfig, relayHostAddr string, expectedNumberOfClients int, nTrustees int,
+payloadLength int, useSocksProxy bool, latencyTest bool, useUDP bool) {
+
+	prifilog.SimpleStringDump(prifilog.NOTIFICATION, "Client " + strconv.Itoa(nodeConfig.Id) + " started...")
+
+	clientState := new(ClientState)
+	clientState.NodeState = node.InitNodeState(nodeConfig, expectedNumberOfClients, nTrustees, payloadLength)
+
+	clientState.UseSocksProxy = useSocksProxy
+	clientState.LatencyTest = latencyTest
+	clientState.UseUDP = useUDP
+	clientState.TrusteePublicKey = make([]abstract.Point, nTrustees)
+	clientState.UsablePayloadLength = clientState.NodeState.CellCoder.ClientCellSize(payloadLength)
+
+	stats := prifilog.EmptyStatistics(-1) //no limit
+
+	// Connect to relay
+	relayTCPConn, relayUDPConn, err := connectToRelay(relayHostAddr, clientState)
+
+	// Define downstream stream (relay -> client)
+	dataFromRelay := make(chan prifinet.DataWithMessageTypeAndConnId)
+
+	// Start the socks proxy
+	socksProxyNewConnections := make(chan net.Conn)
+	dataForRelayBuffer := make(chan []byte, 0)                               // This will hold the data to be sent later on to the relay, anonymized
+	dataForSocksProxy := make(chan prifinet.DataWithMessageTypeAndConnId, 0) // This hold the data from the relay to one of the SOCKS connection
+
+	if clientState.UseSocksProxy {
+		port := ":" + strconv.Itoa(1080 + nodeConfig.Id)
+		prifilog.SimpleStringDump(prifilog.INFORMATION, "Client "+strconv.Itoa(nodeConfig.Id)+"; Starting SOCKS proxy on port "+port)
+		go startSocksProxyServerListener(port, socksProxyNewConnections)
+		go startSocksProxyServerHandler(socksProxyNewConnections, dataForRelayBuffer, dataForSocksProxy, clientState)
+	}
+
+	exitClient := false
+	authenticated := false
+
+	for !exitClient {
+
+		if relayTCPConn == nil {
+			prifilog.SimpleStringDump(prifilog.RECOVERABLE_ERROR, "Client "+strconv.Itoa(nodeConfig.Id)+"; trying to configure, but relay not connected. connecting...")
+			relayTCPConn, relayUDPConn, err = connectToRelay(relayHostAddr, clientState)
+
+			if err != nil {
+
+				prifilog.SimpleStringDump(prifilog.RECOVERABLE_ERROR, "Client "+strconv.Itoa(nodeConfig.Id)+"; Could not TCP connect to the relay, restarting")
+				relayTCPConn.Close()
+				relayTCPConn = nil
+
+				if relayUDPConn != nil {
+					relayUDPConn.Close()
+					relayUDPConn = nil
+				}
+
+				continue //redo everything
+			}
+		}
+
+		if !authenticated {
+			// Authenticate the client via the relay
+			err := auth.ClientAuthentication(nodeConfig.AuthMethod, relayTCPConn, clientState.Id, clientState.PrivateKey);
+			if err != nil {
+				// TODO: Client authentication failed. Retry a few times.
+				prifilog.SimpleStringDump(prifilog.SEVERE_ERROR, "Authentication failed.")
+				os.Exit(1)
+			}
+			authenticated = true
+		}
+
+		prifilog.SimpleStringDump(prifilog.INFORMATION, "Client "+strconv.Itoa(nodeConfig.Id)+"; Waiting for relay params + public keys...")
+		params, err := readPublicKeysFromRelay(relayTCPConn, clientState)
+		prifilog.SimpleStringDump(prifilog.INFORMATION, "Client "+strconv.Itoa(nodeConfig.Id)+"; Got the parameters from relay")
+
+		if err != nil {
+			prifilog.SimpleStringDump(prifilog.RECOVERABLE_ERROR, "Client "+strconv.Itoa(nodeConfig.Id)+"; Could not get the parameters from the relay, restarting")
+			relayTCPConn.Close()
+			relayTCPConn = nil
+
+			if relayUDPConn != nil {
+				relayUDPConn.Close()
+				relayUDPConn = nil
+			}
+			continue //redo everything
+		}
+		clientState.NodeState.NumClients = params.nClients
+
+		//Parse the trustee's public keys, generate the shared secrets
+		clientState.NodeState.NumTrustees = len(params.trusteesPublicKeys)
+		clientState.TrusteePublicKey = make([]abstract.Point, clientState.NodeState.NumTrustees)
+		clientState.NodeState.SharedSecrets = make([]abstract.Point, clientState.NodeState.NumTrustees)
+
+		for i := 0; i < len(params.trusteesPublicKeys); i++ {
+			clientState.TrusteePublicKey[i] = params.trusteesPublicKeys[i]
+			clientState.NodeState.SharedSecrets[i] = config.CryptoSuite.Point().Mul(params.trusteesPublicKeys[i], clientState.NodeState.PrivateKey)
+		}
+
+		//check that we got all keys
+		for i := 0; i < clientState.NodeState.NumTrustees; i++ {
+			if clientState.TrusteePublicKey[i] == nil {
+				prifilog.SimpleStringDump(prifilog.RECOVERABLE_ERROR, "Client "+strconv.Itoa(nodeConfig.Id)+"; Didn't get public key from trustee "+strconv.Itoa(i)+", restarting")
+				relayTCPConn.Close()
+				relayTCPConn = nil
+				continue //redo everything
+			}
+		}
+
+		//TODO: Shuffle to detect if we own the slot
+		myRound, err := roundScheduling(relayTCPConn, clientState)
+
+		if err != nil {
+			relayTCPConn.Close()
+			relayTCPConn = nil
+			continue //redo everything
+		}
+
+		//clientState.printSecrets()
+		prifilog.SimpleStringDump(prifilog.NOTIFICATION, "Client "+strconv.Itoa(nodeConfig.Id)+"; Everything ready, assigned to round " +
+			strconv.Itoa(myRound)+" out of "+strconv.Itoa(clientState.NodeState.NumClients))
+
+		//define downstream stream (relay -> client)
+		stopReadRelay := make(chan bool, 1)
+		relayDisconnected := make(chan bool, 1)
+		go readDataFromRelay(relayTCPConn, relayUDPConn, dataFromRelay, stopReadRelay, relayDisconnected, clientState)
+
+		roundCount := 0
+		continueToNextRound := true
+		for continueToNextRound {
+			select {
+
+			case d := <-relayDisconnected:
+				if d {
+					prifilog.SimpleStringDump(prifilog.WARNING, "Client "+strconv.Itoa(nodeConfig.Id)+"; Connection to relay lost, reconfigurating...")
+					continueToNextRound = false
+				}
+
+			//downstream slice from relay (normal DC-net cycle)
+			case data := <-dataFromRelay:
+
+				//compute in which round we are (respective to the number of Clients)
+				currentRound := roundCount % clientState.NodeState.NumClients
+				isMySlot := false
+				if currentRound == myRound {
+					isMySlot = true
+				}
+
+				switch data.MessageType {
+
+				case prifinet.MESSAGE_TYPE_LAST_UPLOAD_FAILED:
+					//relay wants to re-setup (new key exchanges)
+					prifilog.SimpleStringDump(prifilog.RECOVERABLE_ERROR, "Client "+strconv.Itoa(nodeConfig.Id)+"; Relay warns that a client disconnected, gonna resync..")
+					continueToNextRound = false
+
+				case prifinet.MESSAGE_TYPE_DATA_AND_RESYNC:
+					//relay wants to re-setup (new key exchanges)
+					prifilog.SimpleStringDump(prifilog.RECOVERABLE_ERROR, "Client "+strconv.Itoa(nodeConfig.Id)+"; Relay wants to resync...")
+					continueToNextRound = false
+
+				case prifinet.MESSAGE_TYPE_DATA:
+
+					//test if it is the answer from a ping
+					if len(data.Data) > 2 {
+						pattern := int(binary.BigEndian.Uint16(data.Data[0:2]))
+
+						if pattern == 43690 { //1010101010101010
+							clientId := int(binary.BigEndian.Uint16(data.Data[2:4]))
+
+							if clientId == clientState.Id {
+
+								timestamp := int64(binary.BigEndian.Uint64(data.Data[4:12]))
+								diff := prifilog.MsTimeStamp() - timestamp
+
+								//prifilog.Println(prifilog.EXPERIMENT_OUTPUT, "Client "+strconv.Itoa(nodeConfig.Id) +"; Latency is ", fmt.Sprintf("%v", diff) + "ms")
+
+								stats.AddLatency(diff)
+							}
+						}
+					} else {
+						//data for SOCKS proxy, just hand it over to the dedicated thread
+						if clientState.UseSocksProxy {
+							dataForSocksProxy <- data
+						}
+					}
+					stats.AddDownstreamCell(int64(len(data.Data)))
+				}
+
+				// TODO Should account the downstream cell in the history
+
+				// Produce and ship the next upstream slice
+				nBytes := writeNextUpstreamSlice(isMySlot, dataForRelayBuffer, relayTCPConn, clientState)
+				if nBytes == -1 {
+					//couldn't write anything, relay is disconnected
+					relayTCPConn = nil
+					continueToNextRound = false
+				}
+				stats.AddUpstreamCell(int64(nBytes))
+
+				//we report the speed, bytes exchanged, etc
+				stats.ReportWithInfo(fmt.Sprintf("cellsize=%v ", payloadLength))
+			}
+			roundCount++
+		}
+	}
+}
+
+func roundScheduling(relayTCPConn net.Conn, clientState *ClientState) (int, error) {
+
+	prifilog.SimpleStringDump(prifilog.INFORMATION, "Client "+strconv.Itoa(clientState.NodeState.Id)+"; Generating ephemeral keys...")
+	clientState.NodeState.GenerateEphemeralKeys()
+
+	// Tell the relay our ephemeral public key
+	ephPublicKeyBytes, _ := clientState.NodeState.EphemeralPublicKey.MarshalBinary()
+	keySize := len(ephPublicKeyBytes)
+
+	buffer := make([]byte, 2+keySize)
+	binary.BigEndian.PutUint16(buffer[0:2], uint16(prifinet.MESSAGE_TYPE_PUBLICKEYS))
+	copy(buffer[2:], ephPublicKeyBytes)
+
+	err := prifinet.WriteMessage(relayTCPConn, buffer)
+	if err != nil {
+		prifilog.SimpleStringDump(prifilog.SEVERE_ERROR, "Client "+strconv.Itoa(clientState.NodeState.Id)+"; Error writing ephemeral key "+err.Error())
+		return -1, err
+	}
+
+	prifilog.SimpleStringDump(prifilog.INFORMATION, "Client "+strconv.Itoa(clientState.NodeState.Id)+"; waiting for the trustees signatures ")
+
+	G, ephPubKeys, signatures, err := prifinet.ParseBasePublicKeysAndTrusteeSignaturesFromConn(relayTCPConn)
+
+	if err != nil {
+		return -1, err
+	}
+
+	// Composing the signed message
+	G_bytes, _ := G.MarshalBinary()
+	M := make([]byte, 0)
+	M = append(M, G_bytes...)
+	for k := 0; k < len(ephPubKeys); k++ {
+		pkBytes, _ := ephPubKeys[k].MarshalBinary()
+		M = append(M, pkBytes...)
+	}
+
+	// Verifying the signature for all trustees
+	for j := 0; j < clientState.NodeState.NumTrustees; j++ {
+		err := crypto.SchnorrVerify(config.CryptoSuite, M, clientState.TrusteePublicKey[j], signatures[j])
+
+		if err != nil {
+			prifilog.SimpleStringDump(prifilog.SEVERE_ERROR, "Client "+strconv.Itoa(clientState.NodeState.Id)+"; signature from trustee "+strconv.Itoa(j)+" is invalid")
+			return -1, err
+		}
+	}
+	prifilog.SimpleStringDump(prifilog.INFORMATION, "Client "+strconv.Itoa(clientState.NodeState.Id)+"; all signatures Ok")
+
+	// Identify which slot we own
+	myPrivKey := clientState.NodeState.EphemeralPrivateKey
+	ephPubInBaseG := config.CryptoSuite.Point().Mul(G, myPrivKey) // MAHDI: Haven't we already calculated the client's public key as clientState.EphemeralPublicKey
+	mySlot := -1
+
+	for j := 0; j < len(ephPubKeys); j++ {
+		if ephPubKeys[j].Equal(ephPubInBaseG) {
+			mySlot = j
+			break
+		}
+	}
+
+	if mySlot == -1 {
+		prifilog.SimpleStringDump(prifilog.SEVERE_ERROR, "Client "+strconv.Itoa(clientState.NodeState.Id)+"; Can't recognize our slot !")
+		return -1, errors.New("We don't have a slot !")
+	}
+
+	return mySlot, nil
+}
+
+/*
+ * Creates the next cell
+ */
+
+func writeNextUpstreamSlice(isMySlot bool, dataForRelayBuffer chan []byte, relayTCPConn net.Conn, clientState *ClientState) int {
+	var nextUpstreamBytes []byte
+
+	if isMySlot {
+		select {
+		case nextUpstreamBytes = <-dataForRelayBuffer:
+
+		default:
+			if clientState.LatencyTest {
+
+				if clientState.NodeState.CellSize < 12 {
+					panic("Trying to do a Latency test, but payload is smaller than 10 bytes.")
+				}
+
+				buffer := make([]byte, clientState.NodeState.CellSize)
+				pattern := uint16(43690)           //1010101010101010
+				currTime := prifilog.MsTimeStamp() //timestamp in Ms
+
+				binary.BigEndian.PutUint16(buffer[0:2], pattern)
+				binary.BigEndian.PutUint16(buffer[2:4], uint16(clientState.NodeState.Id))
+				binary.BigEndian.PutUint64(buffer[4:12], uint64(currTime))
+
+				nextUpstreamBytes = buffer
+			}
+		}
+	}
+
+	//produce the next upstream cell
+	upstreamSlice := clientState.NodeState.CellCoder.ClientEncode(nextUpstreamBytes,
+		clientState.NodeState.CellSize, clientState.NodeState.MessageHistory)
+
+	if len(upstreamSlice) != clientState.UsablePayloadLength {
+		prifilog.SimpleStringDump(prifilog.RECOVERABLE_ERROR, "Client "+strconv.Itoa(clientState.NodeState.Id)+"; Client slice wrong size, expected "+strconv.Itoa(clientState.UsablePayloadLength)+", but got "+strconv.Itoa(len(upstreamSlice)))
+		return -1 //relay probably disconnected
+	}
+
+	err := prifinet.WriteMessage(relayTCPConn, upstreamSlice)
+
+	if err != nil {
+		prifilog.SimpleStringDump(prifilog.RECOVERABLE_ERROR, "Client "+strconv.Itoa(clientState.NodeState.Id)+"; Client write to relay error, err : "+err.Error())
+		return -1 //relay probably disconnected
+	}
+
+	return len(upstreamSlice)
+}
+
+/*
+ * RELAY CONNECTION
+ */
+
+func connectToRelay(relayHost string, clientState *ClientState) (net.Conn, net.Conn, error) {
+
+	var tcpConn net.Conn = nil
+	var udpConn net.Conn = nil
+	var err error = nil
+
+	// Connect via TCP
+	for tcpConn == nil {
+		tcpConn, err = net.Dial("tcp", relayHost)
+		if err != nil {
+			prifilog.SimpleStringDump(prifilog.RECOVERABLE_ERROR, "Client "+strconv.Itoa(clientState.NodeState.Id)+"; Can't TCP connect to relay on "+relayHost+", gonna retry")
+			tcpConn = nil
+			time.Sleep(FAILED_CONNECTION_WAIT_BEFORE_RETRY)
+		}
+	}
+
+	if !clientState.UseUDP {
+		prifilog.SimpleStringDump(prifilog.INFORMATION, "Client "+strconv.Itoa(clientState.NodeState.Id)+"; Skipping UDP connection.")
+	} else {
+		// Connect via UDP
+		startIndex := strings.LastIndex(relayHost, ":") + 1
+		localPort := ":" + relayHost[startIndex:] //remove localhost
+
+		for udpConn == nil {
+			addr, err := net.ResolveUDPAddr("udp4", localPort)
+
+			if err != nil {
+				prifilog.SimpleStringDump(prifilog.RECOVERABLE_ERROR, "Client "+strconv.Itoa(clientState.NodeState.Id)+"; Can't resolve UDP address "+localPort+", gonna retry")
+				time.Sleep(FAILED_CONNECTION_WAIT_BEFORE_RETRY)
+				continue
+			}
+
+			udpConn, err = net.ListenUDP("udp4", addr)
+			if err != nil {
+				prifilog.SimpleStringDump(prifilog.RECOVERABLE_ERROR, "Client "+strconv.Itoa(clientState.NodeState.Id)+"; Can't listen on UDP on "+addr.String()+", gonna retry")
+				udpConn = nil
+				time.Sleep(FAILED_CONNECTION_WAIT_BEFORE_RETRY)
+			}
+		}
+		prifilog.Println(prifilog.INFORMATION, "Listening on UDP addr "+localPort)
+	}
+	return tcpConn, udpConn, nil
+}
+
+func readPublicKeysFromRelay(relayTCPConn net.Conn, clientState *ClientState) (ParamsFromRelay, error) {
+
+	// Read the next (downstream) header from the relay
+	message, err := prifinet.ReadMessage(relayTCPConn)
+
+	if err != nil {
+		return ParamsFromRelay{}, errors.New("readPublicKeysFromRelay: " + err.Error())
+	}
+
+	//parse the header
+	messageType := int(binary.BigEndian.Uint16(message[0:2]))
+	nClients := int(binary.BigEndian.Uint32(message[2:6]))
+	data := message[6:]
+
+	if messageType != prifinet.MESSAGE_TYPE_PUBLICKEYS {
+		prifilog.SimpleStringDump(prifilog.RECOVERABLE_ERROR, "Client "+strconv.Itoa(clientState.NodeState.Id)+"; Expected message type "+strconv.Itoa(prifinet.MESSAGE_TYPE_PUBLICKEYS)+", got "+strconv.Itoa(messageType))
+		return ParamsFromRelay{}, errors.New("Expecting params from relay, got another message")
+	}
+
+	publicKeys, err := prifinet.UnMarshalPublicKeyArrayFromByteArray(data, config.CryptoSuite)
+	if err != nil {
+		prifilog.SimpleStringDump(prifilog.SEVERE_ERROR, "Client "+strconv.Itoa(clientState.NodeState.Id)+"; Could not unmarshall the keys")
+		return ParamsFromRelay{}, err
+	}
+
+	params := ParamsFromRelay{publicKeys, nClients}
+	return params, nil
+}
+
+func readDataFromRelay(relayTCPConn net.Conn, relayUDPConn net.Conn, dataFromRelay chan<- prifinet.DataWithMessageTypeAndConnId,
+	stopReadRelay chan bool, relayDisconnected chan bool, clientState *ClientState) {
+
+	for {
+		// Read the next (downstream) header from the relay
+		message, err := prifinet.ReadMessage(relayTCPConn)
+
+		if err != nil {
+			prifilog.SimpleStringDump(prifilog.RECOVERABLE_ERROR, "Client "+strconv.Itoa(clientState.NodeState.Id)+"; ClientReadRelay error, relay probably disconnected, stopping goroutine")
+			relayDisconnected <- true
+			return
+		}
+
+		//switch : if it's 8 bytes, it indicates the size of a message of UDP
+		if relayUDPConn != nil && len(message) == 8 {
+
+			udpMessageExpectedSeq := uint32(binary.BigEndian.Uint32(message[0:4]))
+			udpMessageLength := int(binary.BigEndian.Uint32(message[4:8]))
+			udpMessageSeq := uint32(0)
+
+			//prifilog.Println(prifilog.RECOVERABLE_ERROR, "Expecting packet " + strconv.Itoa(int(udpMessageExpectedSeq)) + " size "+strconv.Itoa(int(udpMessageLength)))
+
+			udpMessage, err2 := prifinet.ReadDatagramWithTimeOut(relayUDPConn, udpMessageLength, UDP_DATAGRAM_WAIT_TIMEOUT)
+
+			if err2 == nil && len(udpMessage) >= 4 {
+				udpMessageSeq = uint32(binary.BigEndian.Uint32(udpMessage[0:4]))
+
+				//prifilog.Println(prifilog.RECOVERABLE_ERROR, "Got one packet with seq " + strconv.Itoa(int(udpMessageSeq)) + " size " + strconv.Itoa(len(udpMessage)))
+
+				//if we're behind, quickly read the rest
+				for udpMessageSeq != udpMessageExpectedSeq {
+
+					prifilog.Println(prifilog.RECOVERABLE_ERROR, "I'm behind, expected UDP segment "+strconv.Itoa(int(udpMessageExpectedSeq))+", just got "+strconv.Itoa(int(udpMessageSeq)))
+					udpMessage, err2 = prifinet.ReadDatagramWithTimeOut(relayUDPConn, udpMessageLength, UDP_DATAGRAM_WAIT_TIMEOUT/10)
+
+					if err2 == nil && len(udpMessage) >= 4 {
+						udpMessageSeq = uint32(binary.BigEndian.Uint32(udpMessage[0:4]))
+					} else {
+
+						prifilog.Println(prifilog.RECOVERABLE_ERROR, "Client "+strconv.Itoa(clientState.NodeState.Id)+"; ClientReadRelay UDP warning, error receiving second message, giving up. gonna send NACK and read over TCP")
+
+						//empty UDP buffer
+						m, _ := prifinet.ReadDatagramWithTimeOut(relayUDPConn, 1, UDP_DATAGRAM_WAIT_TIMEOUT/10)
+						for m != nil {
+							m, _ = prifinet.ReadDatagramWithTimeOut(relayUDPConn, 1, UDP_DATAGRAM_WAIT_TIMEOUT/10)
+						}
+
+						break
+					}
+				}
+			}
+
+			//here, the seq number if correct
+			ack := make([]byte, 1)
+			if len(udpMessage) == udpMessageLength && err2 == nil && udpMessageExpectedSeq == udpMessageSeq {
+				//send ACK
+				ack[0] = 1
+				prifinet.WriteMessage(relayTCPConn, ack)
+
+				//prifilog.Println(prifilog.RECOVERABLE_ERROR, "Well received UDP packet "+strconv.Itoa(int(udpMessageSeq))+", wrote ACK back")
+				message = udpMessage[4:]
+			} else {
+				//send NACK
+				ack[0] = 0
+				if err2 != nil {
+					prifilog.Println(prifilog.RECOVERABLE_ERROR, "Client "+strconv.Itoa(clientState.NodeState.Id)+"; ClientReadRelay UDP warning, received", len(udpMessage), "instead of advertised", udpMessageLength, "bytes, err is", err2.Error(), " gonna send NACK and read over TCP")
+				} else if udpMessageExpectedSeq != udpMessageSeq {
+					prifilog.Println(prifilog.RECOVERABLE_ERROR, "Client "+strconv.Itoa(clientState.NodeState.Id)+"; ClientReadRelay UDP warning, received seq ", udpMessageSeq, "instead of advertised seq", udpMessageExpectedSeq, ". gonna send NACK and read over TCP")
+				} else {
+					prifilog.Println(prifilog.RECOVERABLE_ERROR, "Client "+strconv.Itoa(clientState.NodeState.Id)+"; ClientReadRelay UDP warning, received", len(udpMessage), "instead of advertised", udpMessageLength, "bytes, gonna send NACK read over TCP")
+				}
+				prifinet.WriteMessage(relayTCPConn, ack)
+				messageRetransmittedOverTCP, err := prifinet.ReadMessage(relayTCPConn)
+
+				if err != nil {
+					prifilog.SimpleStringDump(prifilog.RECOVERABLE_ERROR, "Client "+strconv.Itoa(clientState.NodeState.Id)+"; ClientReadRelay error (over retransmitted TCP message), relay probably disconnected, stopping goroutine")
+					relayDisconnected <- true
+					return
+				}
+
+				message = messageRetransmittedOverTCP
+			}
+		}
+
+		//parse the header
+		messageType := int(binary.BigEndian.Uint16(message[0:2]))
+		socksConnId := int(binary.BigEndian.Uint32(message[2:6]))
+		data := message[6:]
+
+		//communicate to main thread
+		dataFromRelay <- prifinet.DataWithMessageTypeAndConnId{messageType, socksConnId, data}
+
+		if messageType == prifinet.MESSAGE_TYPE_DATA_AND_RESYNC || messageType == prifinet.MESSAGE_TYPE_LAST_UPLOAD_FAILED {
+			prifilog.SimpleStringDump(prifilog.RECOVERABLE_ERROR, "Client "+strconv.Itoa(clientState.NodeState.Id)+" next message is gonna be some parameters, not data. Stop this goroutine")
+			return
+		}
+	}
+}
+
+/*
+ * SOCKS PROXY
+ */
+
+func startSocksProxyServerListener(port string, newConnections chan<- net.Conn) {
+	prifilog.SimpleStringDump(prifilog.NOTIFICATION, "Listening on port "+port)
+
+	lsock, err := net.Listen("tcp", port)
+
+	if err != nil {
+		prifilog.Printf(prifilog.RECOVERABLE_ERROR, "Can't open listen socket at port %s: %s", port, err.Error())
+		return
+	}
+
+	for {
+		conn, err := lsock.Accept()
+		prifilog.Printf(prifilog.INFORMATION, "Accept on port %s\n", port)
+
+		if err != nil {
+			lsock.Close()
+			return
+		}
+		newConnections <- conn
+	}
+}
+
+func startSocksProxyServerHandler(socksProxyNewConnections chan net.Conn, dataForRelayBuffer chan []byte, dataForSOCKSProxy chan prifinet.DataWithMessageTypeAndConnId, clientState *ClientState) {
+
+	socksProxyActiveConnections := make([]net.Conn, 1) // reserve socksProxyActiveConnections[0]
+	socksProxyConnClosed := make(chan int)
+	socksProxyData := make(chan []byte)
+
+	for {
+		select {
+
+		// New TCP connection to the SOCKS proxy
+		case conn := <-socksProxyNewConnections:
+			newSocksProxyId := len(socksProxyActiveConnections)
+			socksProxyActiveConnections = append(socksProxyActiveConnections, conn)
+			go readDataFromSocksProxy(newSocksProxyId, clientState.NodeState.CellSize, conn, socksProxyData, socksProxyConnClosed)
+
+		// Data to anonymize from SOCKS proxy
+		case data := <-socksProxyData:
+			dataForRelayBuffer <- data
+
+		// Plaintext downstream data (relay->client->Socks proxy)
+		case dataTypeConn := <-dataForSOCKSProxy:
+			messageType := dataTypeConn.MessageType //we know it's data for relay
+			socksConnId := dataTypeConn.ConnectionId
+			data := dataTypeConn.Data
+			dataLength := len(data)
+
+			prifilog.Printf(prifilog.INFORMATION, "Read a message with type", messageType, " socks id ", socksConnId)
+
+			//Handle the connections, forwards the downstream slice to the SOCKS proxy
+			//if there is no socks proxy, nothing to do (useless case indeed, only for debug)
+			if clientState.UseSocksProxy {
+				if dataLength > 0 && socksProxyActiveConnections[socksConnId] != nil {
+					n, err := socksProxyActiveConnections[socksConnId].Write(data)
+					if n < dataLength {
+						prifilog.Printf(prifilog.RECOVERABLE_ERROR, "Write to socks proxy: expected "+strconv.Itoa(dataLength)+" bytes, got "+strconv.Itoa(n)+", "+err.Error())
+					}
+				} else {
+					// Relay indicating EOF on this conn
+					prifilog.Printf(prifilog.RECOVERABLE_ERROR, "Relay to client : closed socks conn %d", socksConnId)
+					socksProxyActiveConnections[socksConnId].Close()
+				}
+			}
+
+		//connection closed from SOCKS proxy
+		case socksConnId := <-socksProxyConnClosed:
+			socksProxyActiveConnections[socksConnId] = nil
+		}
+	}
+}
+
+func readDataFromSocksProxy(socksConnId int, payloadLength int, conn net.Conn, data chan<- []byte, closed chan<- int) {
+	for {
+		// Read up to a cell worth of data to send upstream
+		buffer := make([]byte, payloadLength)
+		n, err := conn.Read(buffer[socksHeaderLength:])
+
+		// Encode the connection number and actual data length
+		binary.BigEndian.PutUint32(buffer[0:4], uint32(socksConnId))
+		binary.BigEndian.PutUint16(buffer[4:6], uint16(n))
+
+		data <- buffer
+
+		// Connection error or EOF?
+		if n == 0 {
+			if err == io.EOF {
+				prifilog.Printf(prifilog.RECOVERABLE_ERROR, "clientUpload: EOF, closing")
+			} else {
+				prifilog.Printf(prifilog.RECOVERABLE_ERROR, "clientUpload: "+err.Error())
+			}
+			conn.Close()
+			closed <- socksConnId // signal that channel is closed
+			return
+		}
+	}
+}